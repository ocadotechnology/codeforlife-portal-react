import React from 'react';
import { createBrowserRouter } from 'react-router-dom';

import Home from 'pages/home/Home';
import Teachers from 'pages/teachers/Teachers';
import Students from 'pages/students/Students';
import Register from 'pages/register/Register';
import AboutUs from 'pages/aboutUs/AboutUs';
import CodingClubs from 'pages/codingClubs/CodingClubs';
import GetInvolved from 'pages/getInvolved/GetInvolved';
import HomeLearning from 'pages/homeLearning/HomeLearning';
import PrivacyNotice from 'pages/privacyNotice/PrivacyNotice';
import TermsOfUse from 'pages/termsOfUse/TermsOfUse';
import Forbidden from 'pages/forbidden/Forbidden';
import PageNotFound from 'pages/pageNotFound/PageNotFound';
import InternalServerError from 'pages/internalServerError/InternalServerError';

export const paths = {
  home: '/',
  teachers: '/teachers',
  students: '/students',
  register: '/register',
  aboutUs: '/about-us',
  codingClubs: '/coding-clubs',
  getInvolved: '/get-involved',
  homeLearning: '/home-learning',
  privacyNotice: '/privacy-notice',
  termsOfUse: '/terms-of-use',
<<<<<<< HEAD
  forbidden: '/error/forbidden',
  pageNotFound: '/error/page-not-found',
  internalServerError: '/error/internal-server-error'
=======
  rapidRouter: '/rapid-router'
>>>>>>> a6fcab73
};

const router = createBrowserRouter([
  {
    path: paths.home,
    element: <Home />
  },
  {
    path: paths.teachers,
    element: <Teachers />
  },
  {
    path: paths.students,
    element: <Students />
  },
  {
    path: paths.register,
    element: <Register />
  },
  {
    path: paths.aboutUs,
    element: <AboutUs />
  },
  {
    path: paths.codingClubs,
    element: <CodingClubs />
  },
  {
    path: paths.getInvolved,
    element: <GetInvolved />
  },
  {
    path: paths.homeLearning,
    element: <HomeLearning />
  },
  {
    path: paths.privacyNotice,
    element: <PrivacyNotice />
  },
  {
    path: paths.termsOfUse,
    element: <TermsOfUse />
  },
  {
    path: paths.forbidden,
    element: <Forbidden />
  },
  {
    path: paths.pageNotFound,
    element: <PageNotFound />
  },
  {
    path: paths.internalServerError,
    element: <InternalServerError />
  }
]);

export default router;<|MERGE_RESOLUTION|>--- conflicted
+++ resolved
@@ -26,13 +26,10 @@
   homeLearning: '/home-learning',
   privacyNotice: '/privacy-notice',
   termsOfUse: '/terms-of-use',
-<<<<<<< HEAD
   forbidden: '/error/forbidden',
   pageNotFound: '/error/page-not-found',
   internalServerError: '/error/internal-server-error'
-=======
   rapidRouter: '/rapid-router'
->>>>>>> a6fcab73
 };
 
 const router = createBrowserRouter([
