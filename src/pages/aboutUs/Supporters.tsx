--- conflicted
+++ resolved
@@ -25,11 +25,7 @@
     <Image
       alt={alt}
       src={src}
-<<<<<<< HEAD
-      sx={{ mx: 0.5 }}
-=======
       mx={0.5}
->>>>>>> 039c7972
       maxWidth={maxWidth}
     />
   </Grid>
