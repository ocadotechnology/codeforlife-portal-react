--- conflicted
+++ resolved
@@ -19,25 +19,6 @@
   img: { alt: string, src: string }
   text: { header: string, body: string }
   btn: { text: string, href: string }
-<<<<<<< HEAD
-}> = ({ img, text, btn }) => {
-  return (
-    <Grid
-      container
-      sx={{ height: '100%', minWidth: '100%' }}
-      padding={4}
-      spacing={1}
-    >
-      <Grid xs={12} className='flex-center'>
-        <Image
-          alt={img.alt}
-          src={img.src}
-          maxWidth='450px'
-        />
-      </Grid>
-      <Grid xs={12}>
-        <Typography variant='h2' style={{ color: 'white' }}>
-=======
 }> = ({ index, img, text, btn }) => <>{
   [
     {
@@ -46,7 +27,7 @@
         <Image
           alt={img.alt}
           src={img.src}
-          boxProps={{ maxWidth: '450px' }}
+          maxWidth='450px'
         />
       )
     },
@@ -56,7 +37,6 @@
           variant='h2'
           style={{ color: 'white' }}
         >
->>>>>>> dbfaf6fb
           {text.header}
         </Typography>
       )
