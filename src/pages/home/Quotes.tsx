--- conflicted
+++ resolved
@@ -25,11 +25,7 @@
         <Image
           alt={img.alt}
           src={img.src}
-<<<<<<< HEAD
           maxWidth='350px'
-=======
-          boxProps={{ maxWidth: '350px' }}
->>>>>>> dbfaf6fb
         />
         <Typography fontFamily='SpaceGrotesk' fontSize={22}>
           &ldquo;{quote}&rdquo;
