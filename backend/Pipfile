--- conflicted
+++ resolved
@@ -4,10 +4,6 @@
 name = "pypi"
 
 [packages]
-<<<<<<< HEAD
-codeforlife = {ref = "v0.1.12", git = "https://github.com/ocadotechnology/codeforlife-package-python.git"}
-whitenoise = "==6.5.0"
-=======
 # codeforlife = {ref = "v0.1.12", git = "https://github.com/ocadotechnology/codeforlife-package-python.git"}
 # whitenoise = "==6.5.0"
 django = "==3.2.19"
@@ -41,7 +37,6 @@
 google-auth = "==1.*"
 google-cloud-container = "==2.3.0"
 "django-anymail[amazon_ses]" = "==7.0.*"
->>>>>>> d54f2267
 
 [dev-packages]
 django-selenium-clean = "==0.3.3"
