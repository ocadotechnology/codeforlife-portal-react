[[source]]
url = "https://pypi.org/simple"
verify_ssl = true
name = "pypi"

[packages]
# Before adding a new package, check it's not listed under [packages] at
#   https://github.com/ocadotechnology/codeforlife-package-python/blob/{ref}/Pipfile
# Replace "{ref}" in the above URL with the ref set below.
codeforlife = {ref = "v0.13.2", git = "https://github.com/ocadotechnology/codeforlife-package-python.git"}
# TODO: check if we need the below packages
whitenoise = "==6.5.0"
django-pipeline = "==2.0.8"
django-recaptcha = "==2.0.6"
pyyaml = "==5.4.1"
reportlab = "==3.6.13"
requests = "==2.31.0"
django-treebeard = "==4.3.1"
django-sekizai = "==2.0.0"
django-classy-tags = "==2.0.0"
sqlparse = "==0.4.4"
libsass = "==0.22.0"
more-itertools = "==8.7.0"
django-ratelimit = "==3.0.1"
django-preventconcurrentlogins = "==0.8.2"
django-csp = "==3.7"
django-import-export = "*"
google-cloud-logging = "==1.*"
google-auth = "==2.*"
google-cloud-container = "==2.3.0"
# "django-anymail[amazon_ses]" = "==7.0.*"
<<<<<<< HEAD
codeforlife = {ref = "v0.13.1", git = "https://github.com/ocadotechnology/codeforlife-package-python.git"}
django = "==3.2.24"
djangorestframework = "==3.13.1"
django-cors-headers = "==4.1.0"
# https://pypi.org/user/codeforlife/
cfl-common = "==6.40.1" # TODO: remove
codeforlife-portal = "==6.40.1" # TODO: remove
aimmo = "==2.11.1" # TODO: remove
rapid-router = "==5.16.13" # TODO: remove
phonenumbers = "==8.12.12" # TODO: remove
=======
>>>>>>> 552fbfee

[dev-packages]
# Before adding a new package, check it's not listed under [dev-packages] at
#   https://github.com/ocadotechnology/codeforlife-package-python/blob/{ref}/Pipfile
# Replace "{ref}" in the above URL with the ref set below.
codeforlife = {ref = "v0.13.2", git = "https://github.com/ocadotechnology/codeforlife-package-python.git", extras = ["dev"]}
# TODO: check if we need the below packages
django-selenium-clean = "==0.3.3"
django-test-migrations = "==1.2.0"
responses = "==0.18.0"
selenium = "==3.141.0"
snapshottest = "==0.6.0"
django-import-export = "*"
pytest-cov = "*"
pytest-order = "*"
pyvirtualdisplay = "*"
pytest-mock = "*"
PyPDF2 = "==2.10.6"

[requires]
python_version = "3.8"<|MERGE_RESOLUTION|>--- conflicted
+++ resolved
@@ -29,19 +29,6 @@
 google-auth = "==2.*"
 google-cloud-container = "==2.3.0"
 # "django-anymail[amazon_ses]" = "==7.0.*"
-<<<<<<< HEAD
-codeforlife = {ref = "v0.13.1", git = "https://github.com/ocadotechnology/codeforlife-package-python.git"}
-django = "==3.2.24"
-djangorestframework = "==3.13.1"
-django-cors-headers = "==4.1.0"
-# https://pypi.org/user/codeforlife/
-cfl-common = "==6.40.1" # TODO: remove
-codeforlife-portal = "==6.40.1" # TODO: remove
-aimmo = "==2.11.1" # TODO: remove
-rapid-router = "==5.16.13" # TODO: remove
-phonenumbers = "==8.12.12" # TODO: remove
-=======
->>>>>>> 552fbfee
 
 [dev-packages]
 # Before adding a new package, check it's not listed under [dev-packages] at
