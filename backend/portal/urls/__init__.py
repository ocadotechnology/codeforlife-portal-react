from django.urls import path, include

from .cron import router as cron_router
from .dotmailer import urlpatterns as dotmailer_urlpatterns
from .email import urlpatterns as email_urlpatterns
from .home import urlpatterns as home_urlpatterns
from .login import urlpatterns as login_urlpatterns
from .registration import urlpatterns as registration_urlpatterns
<<<<<<< HEAD
from .student import urlpatterns as student_urlpatterns

=======
from .admin import urlpatterns as admin_urlpatterns
from .organisation import urlpatterns as organisation_urlpatterns
>>>>>>> 2d8219f4

urlpatterns = [
    path("cron/", include(cron_router.urls)),
    *dotmailer_urlpatterns,
    *email_urlpatterns,
    *home_urlpatterns,
    *login_urlpatterns,
    *registration_urlpatterns,
<<<<<<< HEAD
    *student_urlpatterns
=======
    *admin_urlpatterns,
    *organisation_urlpatterns
>>>>>>> 2d8219f4
]<|MERGE_RESOLUTION|>--- conflicted
+++ resolved
@@ -6,13 +6,10 @@
 from .home import urlpatterns as home_urlpatterns
 from .login import urlpatterns as login_urlpatterns
 from .registration import urlpatterns as registration_urlpatterns
-<<<<<<< HEAD
 from .student import urlpatterns as student_urlpatterns
 
-=======
 from .admin import urlpatterns as admin_urlpatterns
 from .organisation import urlpatterns as organisation_urlpatterns
->>>>>>> 2d8219f4
 
 urlpatterns = [
     path("cron/", include(cron_router.urls)),
@@ -21,10 +18,7 @@
     *home_urlpatterns,
     *login_urlpatterns,
     *registration_urlpatterns,
-<<<<<<< HEAD
     *student_urlpatterns
-=======
     *admin_urlpatterns,
     *organisation_urlpatterns
->>>>>>> 2d8219f4
 ]