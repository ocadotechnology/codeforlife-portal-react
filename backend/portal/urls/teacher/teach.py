from django.urls import path, re_path

from ...helpers.regexes import ACCESS_CODE_REGEX
from ...views.teacher.teach import (
    teacher_edit_class,
<<<<<<< HEAD
    teacher_delete_students,
=======
    teacher_delete_class,
    teacher_move_class,
>>>>>>> f7f9ef95
)


urlpatterns = [
    re_path(
        rf"class/edit/(?P<access_code>{ACCESS_CODE_REGEX})$",
        teacher_edit_class,
        name="teacher_edit_class",
    ),
    re_path(
<<<<<<< HEAD
        rf"class/(?P<access_code>{ACCESS_CODE_REGEX})/students/delete/$",
        teacher_delete_students,
        name="teacher_delete_students",
=======
        rf"class/delete/(?P<access_code>{ACCESS_CODE_REGEX})$",
        teacher_delete_class,
        name="teacher_delete_class",
    ),
    path(
        "move_class/",
        teacher_move_class,
        name="teacher_move_class",
>>>>>>> f7f9ef95
    ),
]<|MERGE_RESOLUTION|>--- conflicted
+++ resolved
@@ -3,12 +3,9 @@
 from ...helpers.regexes import ACCESS_CODE_REGEX
 from ...views.teacher.teach import (
     teacher_edit_class,
-<<<<<<< HEAD
     teacher_delete_students,
-=======
     teacher_delete_class,
     teacher_move_class,
->>>>>>> f7f9ef95
 )
 
 
@@ -19,11 +16,6 @@
         name="teacher_edit_class",
     ),
     re_path(
-<<<<<<< HEAD
-        rf"class/(?P<access_code>{ACCESS_CODE_REGEX})/students/delete/$",
-        teacher_delete_students,
-        name="teacher_delete_students",
-=======
         rf"class/delete/(?P<access_code>{ACCESS_CODE_REGEX})$",
         teacher_delete_class,
         name="teacher_delete_class",
@@ -32,6 +24,10 @@
         "move_class/",
         teacher_move_class,
         name="teacher_move_class",
->>>>>>> f7f9ef95
+    ),
+    re_path(
+        rf"class/(?P<access_code>{ACCESS_CODE_REGEX})/students/delete/$",
+        teacher_delete_students,
+        name="teacher_delete_students",
     ),
 ]