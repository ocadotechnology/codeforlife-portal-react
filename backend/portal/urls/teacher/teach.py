<<<<<<< HEAD
from django.urls import re_path, path
=======
from django.urls import path, re_path
>>>>>>> f7f9ef95

from ...helpers.regexes import ACCESS_CODE_REGEX
from ...views.teacher.teach import (
    teacher_edit_class,
<<<<<<< HEAD
    teacher_edit_student,
    teacher_print_reminder_cards,
=======
    teacher_delete_class,
    teacher_move_class,
>>>>>>> f7f9ef95
)


urlpatterns = [
    re_path(
        rf"class/edit/(?P<access_code>{ACCESS_CODE_REGEX})$",
        teacher_edit_class,
        name="teacher_edit_class",
    ),
<<<<<<< HEAD
    path(
        "student/edit/<int:pk>",
        teacher_edit_student,
        name="teacher_edit_student",
    ),
    re_path(
        rf"onboarding-class/(?P<access_code>{ACCESS_CODE_REGEX})/print-reminder-cards/",
        teacher_print_reminder_cards,
        name="teacher_print_reminder_cards",
=======
    re_path(
        rf"class/delete/(?P<access_code>{ACCESS_CODE_REGEX})$",
        teacher_delete_class,
        name="teacher_delete_class",
    ),
    path(
        "move_class/",
        teacher_move_class,
        name="teacher_move_class",
>>>>>>> f7f9ef95
    ),
]<|MERGE_RESOLUTION|>--- conflicted
+++ resolved
@@ -1,19 +1,12 @@
-<<<<<<< HEAD
-from django.urls import re_path, path
-=======
 from django.urls import path, re_path
->>>>>>> f7f9ef95
 
 from ...helpers.regexes import ACCESS_CODE_REGEX
 from ...views.teacher.teach import (
     teacher_edit_class,
-<<<<<<< HEAD
+    teacher_delete_class,
+    teacher_move_class,
     teacher_edit_student,
     teacher_print_reminder_cards,
-=======
-    teacher_delete_class,
-    teacher_move_class,
->>>>>>> f7f9ef95
 )
 
 
@@ -23,7 +16,16 @@
         teacher_edit_class,
         name="teacher_edit_class",
     ),
-<<<<<<< HEAD
+    re_path(
+        rf"class/delete/(?P<access_code>{ACCESS_CODE_REGEX})$",
+        teacher_delete_class,
+        name="teacher_delete_class",
+    ),
+    path(
+        "move_class/",
+        teacher_move_class,
+        name="teacher_move_class",
+    ),
     path(
         "student/edit/<int:pk>",
         teacher_edit_student,
@@ -33,16 +35,5 @@
         rf"onboarding-class/(?P<access_code>{ACCESS_CODE_REGEX})/print-reminder-cards/",
         teacher_print_reminder_cards,
         name="teacher_print_reminder_cards",
-=======
-    re_path(
-        rf"class/delete/(?P<access_code>{ACCESS_CODE_REGEX})$",
-        teacher_delete_class,
-        name="teacher_delete_class",
-    ),
-    path(
-        "move_class/",
-        teacher_move_class,
-        name="teacher_move_class",
->>>>>>> f7f9ef95
     ),
 ]