--- conflicted
+++ resolved
@@ -2,14 +2,13 @@
 
 from ...helpers.regexes import ACCESS_CODE_REGEX
 from ...views.teacher.teach import (
+    teacher_delete_class,
+    teacher_delete_students,
     teacher_edit_class,
-    teacher_delete_students,
-    teacher_delete_class,
+    teacher_edit_student,
     teacher_move_class,
-    teacher_edit_student,
     teacher_print_reminder_cards,
 )
-
 
 urlpatterns = [
     re_path(
@@ -27,12 +26,11 @@
         teacher_move_class,
         name="teacher_move_class",
     ),
-<<<<<<< HEAD
     re_path(
         rf"class/(?P<access_code>{ACCESS_CODE_REGEX})/students/delete/$",
         teacher_delete_students,
         name="teacher_delete_students",
-=======
+    ),
     path(
         "student/edit/<int:pk>",
         teacher_edit_student,
@@ -42,6 +40,5 @@
         rf"onboarding-class/(?P<access_code>{ACCESS_CODE_REGEX})/print-reminder-cards/",
         teacher_print_reminder_cards,
         name="teacher_print_reminder_cards",
->>>>>>> 1435e1f6
     ),
 ]