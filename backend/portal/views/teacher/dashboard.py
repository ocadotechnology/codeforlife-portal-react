from datetime import timedelta
from uuid import uuid4

from common import email_messages
from common.helpers.emails import (
    INVITE_FROM,
    NOTIFICATION_EMAIL,
    DotmailerUserType,
    add_to_dotmailer,
    generate_token,
    send_email,
    update_email,
)
from common.helpers.generators import get_random_username, generate_access_code
from common.models import (
    Class,
    JoinReleaseStudent,
    SchoolTeacherInvitation,
    Student,
    Teacher,
)
from common.permissions import logged_in_as_teacher, check_teacher_authorised
from common.utils import using_two_factor
from django.core import serializers
from django.contrib import messages as messages
from django.contrib.auth import logout
from django.contrib.auth.decorators import login_required, user_passes_test
from django.contrib.auth.models import User
from django.db.models import F, Value
from django.http import (
    Http404,
    HttpResponseRedirect,
    HttpResponse,
    JsonResponse,
)
from django.shortcuts import get_object_or_404, render
from django.urls import reverse_lazy
from django.utils import timezone
from django.views.decorators.http import require_POST
from game.level_management import levels_shared_with, unshare_level
from two_factor.utils import devices_for_user
from rest_framework import status

from portal.forms.invite_teacher import InviteTeacherForm
from portal.forms.organisation import OrganisationForm
from portal.forms.registration import DeleteAccountForm
from portal.forms.teach import (
    ClassCreationForm,
    InvitedTeacherForm,
    TeacherAddExternalStudentForm,
    TeacherEditAccountForm,
)
from portal.helpers.decorators import ratelimit
from portal.helpers.password import check_update_password
from portal.helpers.ratelimit import (
    RATELIMIT_LOGIN_GROUP,
    RATELIMIT_LOGIN_RATE,
    RATELIMIT_METHOD,
    clear_ratelimit_cache_for_user,
)

<<<<<<< HEAD
=======
from common.permissions import check_teacher_authorised


@login_required(login_url=reverse_lazy("teacher_login"))
def get_students_from_access_code(request, access_code):
    check_teacher_authorised(request, request.user.new_teacher)
    students_query = Student.objects.filter(
        class_field__access_code=access_code
    )
    students = [
        {
            "id": student.id,
            "class_field": getattr(student.class_field, "id", 0),
            "new_user": {
                "id": getattr(student.new_user, "id", 0),
                "first_name": getattr(student.new_user, "first_name", ""),
                "last_name": getattr(student.new_user, "last_name", ""),
            },
            "pending_class_request": getattr(
                student.pending_class_request, "id", 0
            ),
            "blocked_time": student.blocked_time.strftime("%Y-%m-%d %H:%M:%S")
            if student.blocked_time
            else "",
        }
        for student in students_query
    ]

    return JsonResponse({"students_per_access_code": students})

>>>>>>> f842ad78

def _get_update_account_rate(group, request):
    """
    Custom rate which checks in a POST request is performed on the update
    account form on the teacher dashboard. It needs to check if
    "update_account" is in the POST request because there are 2 other forms
    on the teacher dashboard that can also perform POST request, but we
    do not want to ratelimit those.
    :return: the rate used in the decorator below.
    """
    return RATELIMIT_LOGIN_RATE if "update_account" in request.POST else None


def _get_update_account_ratelimit_key(group, request):
    """
    Get the username from the request as a ratelimit cache key.
    :return: the username from the request.
    """
    return request.user.username


@login_required(login_url=reverse_lazy("session-expired"))
@user_passes_test(
    logged_in_as_teacher, login_url=reverse_lazy("session-expired")
)
def dashboard_manage(request):
    teacher = request.user.new_teacher

    if teacher.school:
        return dashboard_teacher_view(request)
    else:
        return JsonResponse(status=200, data={"redirect": "onboarding"})


@login_required(login_url=reverse_lazy("session-expired"))
@user_passes_test(
    logged_in_as_teacher, login_url=reverse_lazy("session-expired")
)
@ratelimit(
    group=RATELIMIT_LOGIN_GROUP,
    key=_get_update_account_ratelimit_key,
    method=RATELIMIT_METHOD,
    rate=_get_update_account_rate,
    block=True,
)
def dashboard_teacher_view(request):
    teacher = request.user.new_teacher
    school = teacher.school

    teacher_json = {
        "id": teacher.id,
        "is_admin": teacher.is_admin,
        "teacher_first_name": teacher.new_user.first_name,
        "teacher_last_name": teacher.new_user.last_name,
        "teacher_email": teacher.new_user.email,
    }

    school_json = {
        "name": school.name,
        "postcode": school.postcode,
        "country": school.country.name,
    }

    coworkers = (
        Teacher.objects.filter(school=school)
        .values(
            "id",
            is_teacher_admin=F("is_admin"),
            teacher_first_name=F("new_user__first_name"),
            teacher_last_name=F("new_user__last_name"),
            teacher_email=F("new_user__email"),
        )
        .order_by("teacher_last_name", "teacher_first_name")
    )
    coworkers_json = list(coworkers)
    [
        coworkers_json.insert(0, coworkers_json.pop(i))
        for i in range(len(coworkers_json))
        if coworkers_json[i]["teacher_email"] == teacher.new_user.email
    ]

    sent_invites = (
        SchoolTeacherInvitation.objects.filter(school=school).values(
            "id",
            "invited_teacher_first_name",
            "invited_teacher_last_name",
            "invited_teacher_email",
            "invited_teacher_is_admin",
            "expiry",
            "token",
        )
        if teacher.is_admin
        else []
    )
    sent_invites_json = list(sent_invites)

    backup_tokens = check_backup_tokens(request)

    classes = []
    classes_json = []
    requests = []
    requests_json = []
    if teacher.is_admin:
        # Making sure the current teacher classes come up first
        classes = school.classes()
        for klass in classes:
            classes_json.append(
                {
                    "name": klass.name,
                    "access_code": klass.access_code,
                    "class_teacher_first_name": klass.teacher.new_user.first_name,
                    "class_teacher_last_name": klass.teacher.new_user.last_name,
                    "class_teacher_id": klass.teacher.id,
                }
            )
        [
            classes_json.insert(0, classes_json.pop(i))
            for i in range(len(classes_json))
            if classes_json[i]["class_teacher_id"] == teacher.id
        ]

        requests = Student.objects.filter(
            pending_class_request__teacher__school=school
        ).values(
            student_id=F("id"),
            student_first_name=F("new_user__first_name"),
            student_email=F("new_user__email"),
            request_class=F("pending_class_request__name"),
            request_teacher_first_name=F(
                "pending_class_request__teacher__new_user__first_name"
            ),
            request_teacher_last_name=F(
                "pending_class_request__teacher__new_user__last_name"
            ),
            request_teacher_email=F(
                "pending_class_request__teacher__new_user__email"
            ),
            request_teacher_id=F("pending_class_request__teacher__id"),
        )
        requests_json = list(requests)
        [
            requests_json.insert(0, requests_json.pop(i))
            for i in range(len(requests_json))
            if requests_json[i]["request_teacher_id"] == teacher.id
        ]

    else:
        classes = Class.objects.filter(teacher=teacher).values(
            "name",
            "access_code",
            class_teacher_first_name=F("teacher__new_user__first_name"),
            class_teacher_last_name=F("teacher__new_user__last_name"),
            class_teacher_id=F("teacher__id"),
        )
        classes_json = list(classes)

        requests = Student.objects.filter(
            pending_class_request__teacher=teacher
        ).values(
            student_id=F("id"),
            student_first_name=F("new_user__first_name"),
            student_email=F("new_user__email"),
            request_class=F("pending_class_request__name"),
            request_teacher_first_name=F(
                "pending_class_request__teacher__new_user__first_name"
            ),
            request_teacher_last_name=F(
                "pending_class_request__teacher__new_user__last_name"
            ),
            request_teacher_email=F(
                "pending_class_request__teacher__new_user__email"
            ),
            request_teacher_id=F("pending_class_request__teacher__id"),
        )
        requests_json = list(requests)

    for i in range(len(requests_json)):
        requests_json[i]["is_request_teacher"] = (
            requests_json[i]["request_teacher_email"] == teacher.new_user.email
        )

    return JsonResponse(
        data={
            "teacher": teacher_json,
            "classes": classes_json,
            "school": school_json,
            "coworkers": coworkers_json,
            "sent_invites": sent_invites_json,
            "requests": requests_json,  # requests is for classes tab
            "backup_tokens": backup_tokens,  # backup_tokens is for account tab
        }
    )


@require_POST
@login_required(login_url=reverse_lazy("session-expired"))
@user_passes_test(
    logged_in_as_teacher, login_url=reverse_lazy("session-expired")
)
def create_new_class(request):
    teacher = request.user.new_teacher

    form_data = request.POST
    class_teacher = None
    try:
        class_teacher = get_object_or_404(Teacher, id=form_data["teacher_id"])
    except:
        return HttpResponse(status=status.HTTP_400_BAD_REQUEST)

    created_class = Class.objects.create(
        name=form_data["class"],
        teacher=class_teacher,
        access_code=generate_access_code(),
        classmates_data_viewable=bool(form_data["see_classmates"]),
        created_by=teacher,
    )

    created_class_info = {
        "name": created_class.name,
        "access_code": created_class.access_code,
    }
    return JsonResponse(status=status.HTTP_201_CREATED, data=created_class_info)


@login_required(login_url=reverse_lazy("session-expired"))
@user_passes_test(
    logged_in_as_teacher, login_url=reverse_lazy("session-expired")
)
def update_school(request):
    teacher = request.user.new_teacher
    if teacher.is_admin:
        form_data = request.POST
        school = teacher.school
        school.name = form_data["name"]
        school.postcode = form_data["postcode"].upper()
        school.country = form_data["country"]
        school.save()
        return HttpResponse()
    else:
        return HttpResponse(status=status.HTTP_400_BAD_REQUEST)


def check_backup_tokens(request):
    backup_tokens = 0
    # For teachers using 2FA, find out how many backup tokens they have
    if using_two_factor(request.user):
        try:
            backup_tokens = request.user.staticdevice_set.all()[
                0
            ].token_set.count()
        except Exception:
            backup_tokens = 0

    return backup_tokens


def process_update_account_form(request, teacher, old_anchor):
    update_account_form = TeacherEditAccountForm(request.user, request.POST)
    changing_email = False
    changing_password = False
    new_email = ""
    if update_account_form.is_valid():
        data = update_account_form.cleaned_data

        # check not default value for CharField
        changing_password = check_update_password(
            update_account_form, teacher.new_user, request, data
        )

        teacher.new_user.first_name = data["first_name"]
        teacher.new_user.last_name = data["last_name"]

        changing_email, new_email = update_email(teacher, request, data)

        teacher.save()
        teacher.new_user.save()

        anchor = ""

        # Reset ratelimit cache after successful account details update
        clear_ratelimit_cache_for_user(teacher.new_user.username)

        messages.success(
            request, "Your account details have been successfully changed."
        )
    else:
        anchor = old_anchor

    return changing_email, new_email, changing_password, anchor


@require_POST
@login_required(login_url=reverse_lazy("session-expired"))
@user_passes_test(
    logged_in_as_teacher, login_url=reverse_lazy("session-expired")
)
def invite_teacher(request):
    teacher = request.user.new_teacher
    school = teacher.school

    invite_teacher_form = InviteTeacherForm(request.POST)
    if invite_teacher_form.is_valid():
        data = invite_teacher_form.cleaned_data
        invited_teacher_first_name = data["teacher_first_name"]
        invited_teacher_last_name = data["teacher_last_name"]
        invited_teacher_email = data["teacher_email"]
        invited_teacher_is_admin = data["make_admin_ticked"] == True

        token = uuid4().hex
        SchoolTeacherInvitation.objects.create(
            token=token,
            school=school,
            from_teacher=teacher,
            invited_teacher_first_name=invited_teacher_first_name,
            invited_teacher_last_name=invited_teacher_last_name,
            invited_teacher_email=invited_teacher_email,
            invited_teacher_is_admin=invited_teacher_is_admin,
            expiry=timezone.now() + timedelta(days=30),
        )
        account_exists = User.objects.filter(
            email=invited_teacher_email
        ).exists()
        message = email_messages.inviteTeacherEmail(
            request, school.name, token, account_exists
        )

        send_email(
            INVITE_FROM,
            [invited_teacher_email],
            message["subject"],
            message["message"],
            message["subject"],
        )

        return JsonResponse(data={"hasError": False, "error": ""})
    else:
        return JsonResponse(
            data={
                "hasError": True,
                "error": list(invite_teacher_form.errors.values())[0][0],
            }
        )


def check_teacher_is_authorised(teacher, user):
    if teacher == user or (teacher.school != user.school or not user.is_admin):
        return False
    else:
        return True


@require_POST
@login_required(login_url=reverse_lazy("session-expired"))
@user_passes_test(
    logged_in_as_teacher, login_url=reverse_lazy("session-expired")
)
def organisation_kick(request, pk):
    teacher = get_object_or_404(Teacher, id=pk)
    user = request.user.new_teacher

    if not check_teacher_is_authorised(teacher, user):
        return HttpResponse(status=status.HTTP_400_BAD_REQUEST)

    classes = Class.objects.filter(teacher=teacher)
    for klass in classes:
        teacher_id = request.POST.get(klass.access_code.lower(), None)
        teacher_id = int(teacher_id) if teacher_id else None
        if teacher_id:
            new_teacher = get_object_or_404(Teacher, id=teacher_id)
            klass.teacher = new_teacher
            klass.save()

<<<<<<< HEAD
    classes = Class.objects.filter(teacher=teacher)
    if classes.exists():
        classes = classes.values(
            "name",
            "access_code",
            class_teacher_first_name=F("teacher__new_user__first_name"),
            class_teacher_last_name=F("teacher__new_user__last_name"),
            class_teacher_id=F("teacher__id"),
        )
        coworkers = (
            Teacher.objects.filter(school=teacher.school)
            .exclude(id=teacher.id)
            .values(
                "id",
                is_teacher_admin=F("is_admin"),
                teacher_first_name=F("new_user__first_name"),
                teacher_last_name=F("new_user__last_name"),
                teacher_email=F("new_user__email"),
            )
        )
        teacher = {
            "id": teacher.id,
            "is_admin": teacher.is_admin,
            "teacher_first_name": teacher.new_user.first_name,
            "teacher_last_name": teacher.new_user.last_name,
            "teacher_email": teacher.new_user.email,
        }

        return JsonResponse(
            data={
                "source": "organisationKick",
                "teacher": teacher,
                "classes": list(classes),
                "coworkers": list(coworkers),
=======
    classes = Class.objects.filter(teacher=teacher).values(
        "id", "name", "access_code"
    )
    teachers = (
        Teacher.objects.filter(school=teacher.school)
        .exclude(id=teacher.id)
        .values("id", "new_user_id__first_name", "new_user_id__last_name")
    )

    if classes.exists():
        return JsonResponse(
            status=status.HTTP_200_OK,
            data={
                "source": "organisationKick",
                "classes": list(classes),
                "teachers": list(teachers),
>>>>>>> f842ad78
            },
        )

    teacher.school = None
    teacher.save()

    emailMessage = email_messages.kickedEmail(request, user.school.name)

    send_email(
        NOTIFICATION_EMAIL,
        [teacher.new_user.email],
        emailMessage["subject"],
        emailMessage["message"],
        emailMessage["subject"],
    )

    return HttpResponse()


@require_POST
@login_required(login_url=reverse_lazy("session-expired"))
@user_passes_test(
    logged_in_as_teacher, login_url=reverse_lazy("session-expired")
)
def invite_toggle_admin(request, invite_id):
    invite = SchoolTeacherInvitation.objects.filter(id=invite_id)[0]
    invite.invited_teacher_is_admin = not invite.invited_teacher_is_admin
    invite.save()

    if invite.invited_teacher_is_admin:
        emailMessage = email_messages.adminGivenEmail(request, invite.school)
    else:
        emailMessage = email_messages.adminRevokedEmail(request, invite.school)

    send_email(
        NOTIFICATION_EMAIL,
        [invite.invited_teacher_email],
        emailMessage["subject"],
        emailMessage["message"],
        emailMessage["subject"],
    )

    return JsonResponse(
        status=status.HTTP_200_OK,
        data={"isAdminNow": invite.invited_teacher_is_admin},
    )


@require_POST
@login_required(login_url=reverse_lazy("session-expired"))
@user_passes_test(
    logged_in_as_teacher, login_url=reverse_lazy("session-expired")
)
def organisation_toggle_admin(request, pk):
    teacher = get_object_or_404(Teacher, id=pk)
    user = request.user.new_teacher

    if not check_teacher_is_authorised(teacher, user):
        return HttpResponse(status=status.HTTP_400_BAD_REQUEST)

    teacher.is_admin = not teacher.is_admin
    teacher.save()

    if teacher.is_admin:
        email_message = email_messages.adminGivenEmail(
            request, teacher.school.name
        )
    else:
        # Remove access to all levels that are from other teachers' students
        [
            unshare_level(level, teacher.new_user)
            for level in levels_shared_with(teacher.new_user)
            if hasattr(level.owner, "student")
            and not teacher.teaches(level.owner)
        ]
        email_message = email_messages.adminRevokedEmail(
            request, teacher.school.name
        )

    send_email(
        NOTIFICATION_EMAIL,
        [teacher.new_user.email],
        email_message["subject"],
        email_message["message"],
        email_message["subject"],
    )
    return JsonResponse(
        status=status.HTTP_200_OK, data={"isAdminNow": teacher.is_admin}
    )


@login_required(login_url=reverse_lazy("session-expired"))
def resend_invite_teacher(request, token):
    try:
        invite = SchoolTeacherInvitation.objects.get(token=token)
    except SchoolTeacherInvitation.DoesNotExist:
        invite = None
    teacher = request.user.new_teacher

    # auth the user before re-invitation
    if invite is None or teacher.school != invite.school:
        # messages.error(request, "You do not have permission to perform this action or the invite does not exist")
        return HttpResponse(status=status.HTTP_400_BAD_REQUEST)
    else:
        invite.expiry = timezone.now() + timedelta(days=30)
        invite.save()
        teacher = Teacher.objects.filter(id=invite.from_teacher.id)[0]

        message = email_messages.inviteTeacherEmail(
            request, invite.school, token, not (invite.is_expired)
        )
        send_email(
            INVITE_FROM,
            [invite.invited_teacher_email],
            message["subject"],
            message["message"],
            message["subject"],
        )
    return HttpResponse()


@login_required(login_url=reverse_lazy("session-expired"))
def delete_teacher_invite(request, token):
    try:
        invite = SchoolTeacherInvitation.objects.get(token=token)
    except SchoolTeacherInvitation.DoesNotExist:
        invite = None
    teacher = request.user.new_teacher

    # auth the user before deletion
    if invite is None or teacher.school != invite.school:
        # messages.error(request, "You do not have permission to perform this action or the invite does not exist")
        return HttpResponse(status=status.HTTP_400_BAD_REQUEST)
    else:
        invite.anonymise()
    return HttpResponse()


@login_required(login_url=reverse_lazy("session-expired"))
@user_passes_test(
    logged_in_as_teacher, login_url=reverse_lazy("session-expired")
)
def teacher_disable_2FA(request, pk):
    teacher = get_object_or_404(Teacher, id=pk)
    user = request.user.new_teacher

    # check user has authority to change
    if teacher.school != user.school or not user.is_admin:
        raise Http404

    [
        device.delete()
        for device in devices_for_user(teacher.new_user)
        if request.method == "POST"
    ]

    return HttpResponseRedirect(reverse_lazy("dashboard"))


@login_required(login_url=reverse_lazy("session-expired"))
@user_passes_test(
    logged_in_as_teacher, login_url=reverse_lazy("session-expired")
)
def get_student_request_data(request, pk):
    try:
        student = get_object_or_404(Student, id=pk)
    except:
        return HttpResponse(status=status.HTTP_404_NOT_FOUND)

    student_json = {
        "student_username": student.new_user.username,
        "class_name": student.pending_class_request.name,
        "class_access_code": student.pending_class_request.access_code,
    }
    students = (
        Student.objects.filter(class_field=student.pending_class_request)
        .order_by("new_user__first_name")
        .values_list("new_user__first_name", flat=True)
    )
    students_json = list(students)

    return JsonResponse(
        data={"student": student_json, "students": students_json}
    )


@require_POST
@login_required(login_url=reverse_lazy("session-expired"))
@user_passes_test(
    logged_in_as_teacher, login_url=reverse_lazy("session-expired")
)
def teacher_accept_student_request(request, pk):
    try:
        student = get_object_or_404(Student, id=pk)
        check_student_request_can_be_handled(request, student)
    except Http404:
        return HttpResponse(status=status.HTTP_404_NOT_FOUND)

    form = TeacherAddExternalStudentForm(
        student.pending_class_request, request.POST
    )
    if form.is_valid():
        data = form.cleaned_data
        student.class_field = student.pending_class_request
        student.pending_class_request = None
        student.new_user.username = get_random_username()
        student.new_user.first_name = data["name"]
        student.new_user.last_name = ""
        student.new_user.email = ""

        student.save()
        student.new_user.save()
        student.new_user.userprofile.save()

        # log the data
        joinrelease = JoinReleaseStudent.objects.create(
            student=student, action_type=JoinReleaseStudent.JOIN
        )
        joinrelease.save()

        return HttpResponse()
    else:
        error = form.errors["name"][0]
        return JsonResponse(
            status=status.HTTP_400_BAD_REQUEST, data={"error": error}
        )


def check_student_request_can_be_handled(request, student):
    """
    Check student is awaiting decision on request
    """
    if not student.pending_class_request:
        raise Http404

    # check user (teacher) has authority to accept student
    check_teacher_authorised(request, student.pending_class_request.teacher)


@require_POST
@login_required(login_url=reverse_lazy("session-expired"))
@user_passes_test(
    logged_in_as_teacher, login_url=reverse_lazy("session-expired")
)
def teacher_reject_student_request(request, pk):
    try:
        student = get_object_or_404(Student, id=pk)
        check_student_request_can_be_handled(request, student)
    except Http404:
        return HttpResponse(status=status.HTTP_400_BAD_REQUEST)

    emailMessage = email_messages.studentJoinRequestRejectedEmail(
        request,
        student.pending_class_request.teacher.school.name,
        student.pending_class_request.access_code,
    )
    send_email(
        NOTIFICATION_EMAIL,
        [student.new_user.email],
        emailMessage["subject"],
        emailMessage["message"],
        emailMessage["subject"],
    )

    student.pending_class_request = None
    student.save()

    return HttpResponse()


def invited_teacher(request, token):
    error_message = process_teacher_invitation(request, token)

    if request.method == "POST":
        invited_teacher_form = InvitedTeacherForm(request.POST)
        if invited_teacher_form.is_valid():
            messages.success(
                request,
                "Your account has been created successfully, please log in.",
            )
            return HttpResponseRedirect(reverse_lazy("session-expired"))
    else:
        invited_teacher_form = InvitedTeacherForm()

    return render(
        request,
        "portal/teach/invited.html",
        {
            "invited_teacher_form": invited_teacher_form,
            "error_message": error_message,
        },
    )


def process_teacher_invitation(request, token):
    try:
        invitation = SchoolTeacherInvitation.objects.get(
            token=token, expiry__gt=timezone.now()
        )
    except SchoolTeacherInvitation.DoesNotExist:
        return "Uh oh, the Invitation does not exist or it has expired. 😞"

    if User.objects.filter(email=invitation.invited_teacher_email).exists():
        return (
            "It looks like an account is already registered with this email address. You will need to delete the "
            "other account first or change the email associated with it in order to proceed. You will then be able to "
            "access this page."
        )
    else:
        if request.method == "POST":
            invited_teacher_form = InvitedTeacherForm(request.POST)
            if invited_teacher_form.is_valid():
                data = invited_teacher_form.cleaned_data
                invited_teacher_password = data["teacher_password"]
                newsletter_ticked = data["newsletter_ticked"]

                # Create the teacher
                invited_teacher = Teacher.objects.factory(
                    first_name=invitation.invited_teacher_first_name,
                    last_name=invitation.invited_teacher_last_name,
                    email=invitation.invited_teacher_email,
                    password=invited_teacher_password,
                )
                invited_teacher.is_admin = invitation.invited_teacher_is_admin
                invited_teacher.school = invitation.school
                invited_teacher.invited_by = invitation.from_teacher
                invited_teacher.save()

                # Verify their email
                generate_token(invited_teacher.new_user, preverified=True)

                # Add to Dotmailer if they ticked the box
                if newsletter_ticked:
                    user = invited_teacher.user.user
                    add_to_dotmailer(
                        user.first_name,
                        user.last_name,
                        user.email,
                        DotmailerUserType.TEACHER,
                    )

                # Anonymise the invitation
                invitation.anonymise()<|MERGE_RESOLUTION|>--- conflicted
+++ resolved
@@ -59,8 +59,6 @@
     clear_ratelimit_cache_for_user,
 )
 
-<<<<<<< HEAD
-=======
 from common.permissions import check_teacher_authorised
 
 
@@ -91,7 +89,6 @@
 
     return JsonResponse({"students_per_access_code": students})
 
->>>>>>> f842ad78
 
 def _get_update_account_rate(group, request):
     """
@@ -464,7 +461,6 @@
             klass.teacher = new_teacher
             klass.save()
 
-<<<<<<< HEAD
     classes = Class.objects.filter(teacher=teacher)
     if classes.exists():
         classes = classes.values(
@@ -499,24 +495,6 @@
                 "teacher": teacher,
                 "classes": list(classes),
                 "coworkers": list(coworkers),
-=======
-    classes = Class.objects.filter(teacher=teacher).values(
-        "id", "name", "access_code"
-    )
-    teachers = (
-        Teacher.objects.filter(school=teacher.school)
-        .exclude(id=teacher.id)
-        .values("id", "new_user_id__first_name", "new_user_id__last_name")
-    )
-
-    if classes.exists():
-        return JsonResponse(
-            status=status.HTTP_200_OK,
-            data={
-                "source": "organisationKick",
-                "classes": list(classes),
-                "teachers": list(teachers),
->>>>>>> f842ad78
             },
         )
 
