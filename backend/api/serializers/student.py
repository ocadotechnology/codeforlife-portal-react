"""
© Ocado Group
Created on 29/01/2024 at 10:14:59(+00:00).
"""

import typing as t
from itertools import groupby

from codeforlife.serializers import ModelListSerializer
from codeforlife.types import DataDict
from codeforlife.user.models import Class, Student, StudentUser
from codeforlife.user.serializers import StudentSerializer
<<<<<<< HEAD
=======
from django.db.models.functions import Lower
>>>>>>> d832777b
from rest_framework import serializers

from .user import BaseUserSerializer

# pylint: disable=missing-class-docstring
# pylint: disable=too-many-ancestors
# pylint: disable=missing-function-docstring


# ------------------------------------------------------------------------------
# Base serializers
# ------------------------------------------------------------------------------


class BaseStudentListSerializer(ModelListSerializer[Student]):
    """To be inherited by all student list serializers."""

    def _validate_first_names_are_unique_in_class(
<<<<<<< HEAD
        self, access_code: str, first_names: t.List[str], code: str
    ):
        if (
            first_names
            and StudentUser.objects.filter(
                first_name__in=first_names,
                new_student__class_field__access_code=access_code,
            ).exists()
=======
        self, access_code: str, lower_first_names: t.List[str], code: str
    ):
        if (
            lower_first_names
            and StudentUser.objects.annotate(
                lower_first_name=Lower("first_name")
            )
            .filter(
                lower_first_name__in=lower_first_names,
                new_student__class_field__access_code=access_code,
            )
            .exists()
>>>>>>> d832777b
        ):
            raise serializers.ValidationError(
                "One or more first names is already taken in class"
                f" {access_code}.",
                code,
            )

    def validate(self, attrs):
        super().validate(attrs)

        def get_class_id(student_fields: DataDict):
            class_field: DataDict = student_fields.get("class_field", {})
            return t.cast(str, class_field.get("access_code", ""))

<<<<<<< HEAD
        def get_first_name(student_fields: DataDict):
            new_user: DataDict = student_fields.get("new_user", {})
            return t.cast(str, new_user.get("first_name", ""))
=======
        def get_lower_first_name(student_fields: DataDict):
            new_user: DataDict = student_fields.get("new_user", {})
            return t.cast(str, new_user.get("first_name", "")).lower()
>>>>>>> d832777b

        # Copy list to preserve its original order.
        attrs_copy = attrs.copy()
        attrs_copy.sort(key=get_class_id)
        for access_code, group in groupby(attrs_copy, key=get_class_id):
            if not access_code:
                continue

            # Validate first name is not specified more than once in data.
            data = list(group)
<<<<<<< HEAD
            data.sort(key=get_first_name)
            for first_name, group in groupby(data, key=get_first_name):
=======
            data.sort(key=get_lower_first_name)
            for first_name, group in groupby(data, key=get_lower_first_name):
>>>>>>> d832777b
                if first_name and len(list(group)) > 1:
                    raise serializers.ValidationError(
                        f'First name "{first_name}" is specified more than once'
                        f" in data for class {access_code}.",
                        code="first_name__data__not_unique_per_class",
                    )

            # Validate first names are not already taken in class.
            self._validate_first_names_are_unique_in_class(
                access_code,
<<<<<<< HEAD
                first_names=[
                    first_name
                    for first_name in map(get_first_name, data)
=======
                lower_first_names=[
                    first_name
                    for first_name in map(get_lower_first_name, data)
>>>>>>> d832777b
                    if first_name
                ],
                code="first_name__data__exists_in_class",
            )
<<<<<<< HEAD

            # Get students' first name from the db if it wasn't provided in the
            # request-data and validate they're unique in their new class.
            if self.instance:
                self._validate_first_names_are_unique_in_class(
                    access_code,
                    first_names=[
                        student.new_user.first_name
                        for student_fields, student in zip(attrs, self.instance)
                        if not get_first_name(student_fields)
                    ],
                    code="first_name__db__exists_in_class",
                )

        return attrs

=======

            # Get students' first name from the db if it wasn't provided in the
            # request-data and validate they're unique in their new class.
            if self.instance:
                self._validate_first_names_are_unique_in_class(
                    access_code,
                    lower_first_names=[
                        student.new_user.first_name.lower()
                        for student_fields, student in zip(attrs, self.instance)
                        if not get_lower_first_name(student_fields)
                    ],
                    code="first_name__db__exists_in_class",
                )

        return attrs

>>>>>>> d832777b

class BaseStudentSerializer(StudentSerializer):
    def validate_klass(self, value: str):
        # Only teachers can manage students.
        teacher = self.request.school_teacher_user.teacher

        try:
            klass = Class.objects.get(access_code=value)
        except Class.DoesNotExist as ex:
            raise serializers.ValidationError(
                "Class does not exist.", code="does_not_exist"
            ) from ex

        if klass.teacher.school_id != teacher.school_id:
            raise serializers.ValidationError(
                "Class must belong to the same school as requesting teacher.",
                code="teacher_not_in_same_school",
            )
        if not teacher.is_admin and klass.teacher != teacher:
            raise serializers.ValidationError(
                "The requesting teacher must be an admin or own the class.",
                code="teacher_not_admin_or_class_owner",
            )

        return value


class BaseStudentPasswordSerializer(BaseStudentSerializer):
    """
    To be inherited by serializers that need to return the student's
    auto-generated password.
    """

    user = BaseUserSerializer[StudentUser](source="new_user")

    class Meta(BaseStudentSerializer.Meta):
        fields = [*BaseStudentSerializer.Meta.fields, "user"]

    def to_representation(self, instance):
        representation = super().to_representation(instance)

        # Return student's auto-generated password.
        # pylint: disable-next=protected-access
        password = instance.new_user._password
        if password is not None:
            representation["user"]["password"] = password
            representation["login_id"] = instance.login_id

        return representation


# ------------------------------------------------------------------------------
# Action serializers
# ------------------------------------------------------------------------------


class CreateStudentListSerializer(BaseStudentListSerializer):
    def create(self, validated_data):
        classes = {
            klass.access_code: klass
            for klass in Class.objects.filter(
                access_code__in={
                    student_fields["class_field"]["access_code"]
                    for student_fields in validated_data
                }
<<<<<<< HEAD
            )
        }

        # TODO: replace this logic with bulk creates for each object when we
        #   switch to PostgreSQL.
        return [
            StudentUser.objects.create_user(
                first_name=student_fields["new_user"]["first_name"],
                klass=classes[student_fields["class_field"]["access_code"]],
            ).student
            for student_fields in validated_data
        ]


class CreateStudentSerializer(BaseStudentPasswordSerializer):
    """Create a student user."""

    class UserSerializer(BaseUserSerializer):
        class Meta(BaseUserSerializer.Meta):
            extra_kwargs = {
                **BaseUserSerializer.Meta.extra_kwargs,
                "first_name": {"read_only": False},
            }

    user = UserSerializer(source="new_user")
    klass = serializers.CharField(source="class_field.access_code")

    class Meta(BaseStudentPasswordSerializer.Meta):
        list_serializer_class = CreateStudentListSerializer


class ReleaseStudentListSerializer(BaseStudentListSerializer):
    def update(self, instance, validated_data):
        for student, data in zip(instance, validated_data):
            student.class_field = None
            student.save(update_fields=["class_field"])

            user_fields = t.cast(DataDict, data["new_user"])
            student.new_user.email = user_fields["email"]
            update_fields = ["email"]
            if "first_name" in user_fields:
                student.new_user.first_name = user_fields["first_name"]
                update_fields.append("first_name")
            student.new_user.save(update_fields=update_fields)

        return instance


class ReleaseStudentSerializer(BaseStudentSerializer):
    """Convert a student to an independent learner."""

    class UserSerializer(BaseUserSerializer):
        class Meta(BaseUserSerializer.Meta):
            extra_kwargs = {
                **BaseUserSerializer.Meta.extra_kwargs,
                "first_name": {"required": False},
                "email": {"read_only": False},
            }

    user = UserSerializer(source="new_user")

    class Meta(BaseStudentSerializer.Meta):
        fields = [*BaseStudentSerializer.Meta.fields, "user"]
        list_serializer_class = ReleaseStudentListSerializer


class TransferStudentListSerializer(BaseStudentListSerializer):
    def update(self, instance, validated_data):
        for student, data in zip(instance, validated_data):
            student.class_field = Class.objects.get(
                access_code=data["class_field"]["access_code"]
            )
=======
            )
        }

        # TODO: replace this logic with bulk creates for each object when we
        #   switch to PostgreSQL.
        return [
            StudentUser.objects.create_user(
                first_name=student_fields["new_user"]["first_name"],
                klass=classes[student_fields["class_field"]["access_code"]],
            ).student
            for student_fields in validated_data
        ]


class CreateStudentSerializer(BaseStudentPasswordSerializer):
    """Create a student user."""

    class UserSerializer(BaseUserSerializer):
        class Meta(BaseUserSerializer.Meta):
            extra_kwargs = {
                **BaseUserSerializer.Meta.extra_kwargs,
                "first_name": {"read_only": False},
            }

    user = UserSerializer(source="new_user")
    klass = serializers.CharField(source="class_field.access_code")

    class Meta(BaseStudentPasswordSerializer.Meta):
        list_serializer_class = CreateStudentListSerializer


class ReleaseStudentListSerializer(BaseStudentListSerializer):
    def update(self, instance, validated_data):
        for student, data in zip(instance, validated_data):
            student.class_field = None
            student.save(update_fields=["class_field"])

            user_fields = t.cast(DataDict, data["new_user"])
            student.new_user.email = user_fields["email"]
            update_fields = ["email", "username"]
            if "first_name" in user_fields:
                student.new_user.first_name = user_fields["first_name"]
                update_fields.append("first_name")
            student.new_user.save(update_fields=update_fields)

        return instance


class ReleaseStudentSerializer(BaseStudentSerializer):
    """Convert a student to an independent learner."""

    class UserSerializer(BaseUserSerializer):
        class Meta(BaseUserSerializer.Meta):
            extra_kwargs = {
                **BaseUserSerializer.Meta.extra_kwargs,
                "first_name": {"required": False},
                "email": {"read_only": False},
            }

    user = UserSerializer(source="new_user")

    class Meta(BaseStudentSerializer.Meta):
        fields = [*BaseStudentSerializer.Meta.fields, "user"]
        list_serializer_class = ReleaseStudentListSerializer


class TransferStudentListSerializer(BaseStudentListSerializer):
    def update(self, instance, validated_data):
        classes = {
            data["class_field"]["access_code"]: Class.objects.get(
                access_code=data["class_field"]["access_code"]
            )
            for data in validated_data
        }

        for student, data in zip(instance, validated_data):
            student.class_field = classes[data["class_field"]["access_code"]]
>>>>>>> d832777b
            student.save(update_fields=["class_field"])

            user_fields = t.cast(DataDict, data.get("new_user", {}))
            if "first_name" in user_fields:
                student.new_user.first_name = user_fields["first_name"]
                student.new_user.save(update_fields=["first_name"])

        return instance


class TransferStudentSerializer(BaseStudentSerializer):
    """Transfer a student to another class."""

    class UserSerializer(BaseUserSerializer):
        class Meta(BaseUserSerializer.Meta):
            extra_kwargs = {
                **BaseUserSerializer.Meta.extra_kwargs,
                "first_name": {"required": False},
            }

    user = UserSerializer(source="new_user", required=False)
    klass = serializers.CharField(source="class_field.access_code")

    class Meta(BaseStudentSerializer.Meta):
        fields = [*BaseStudentSerializer.Meta.fields, "user"]
        list_serializer_class = TransferStudentListSerializer


class ResetStudentListPasswordSerializer(BaseStudentListSerializer):
    def update(self, instance, validated_data):
        for student, data in zip(instance, validated_data):
            # TODO: use proxy in new model and replace with student.user
            student_user = StudentUser(
                pk=student.new_user.pk,
                new_student=student,  # type: ignore[misc]
            )

            user_fields = t.cast(DataDict, data.get("new_user", {}))
            student_user.set_password(user_fields.get("password"))
            student.save(update_fields=["login_id"])

            # Save deletes the raw password.
            # Need to preserve it and return it to the teacher.
            # pylint: disable=protected-access
            password = student.new_user._password
            student.new_user.save(update_fields=["password"])
            student.new_user._password = password
            # pylint: enable=protected-access

        return instance


class ResetStudentPasswordSerializer(BaseStudentPasswordSerializer):
    class UserSerializer(BaseUserSerializer):
        class Meta(BaseUserSerializer.Meta):
            fields = [*BaseUserSerializer.Meta.fields, "password"]
            extra_kwargs = {
                **BaseUserSerializer.Meta.extra_kwargs,
                "password": {"write_only": True, "required": False},
            }

    user = UserSerializer(source="new_user", required=False)

    class Meta(BaseStudentPasswordSerializer.Meta):
        list_serializer_class = ResetStudentListPasswordSerializer<|MERGE_RESOLUTION|>--- conflicted
+++ resolved
@@ -10,10 +10,7 @@
 from codeforlife.types import DataDict
 from codeforlife.user.models import Class, Student, StudentUser
 from codeforlife.user.serializers import StudentSerializer
-<<<<<<< HEAD
-=======
 from django.db.models.functions import Lower
->>>>>>> d832777b
 from rest_framework import serializers
 
 from .user import BaseUserSerializer
@@ -32,16 +29,6 @@
     """To be inherited by all student list serializers."""
 
     def _validate_first_names_are_unique_in_class(
-<<<<<<< HEAD
-        self, access_code: str, first_names: t.List[str], code: str
-    ):
-        if (
-            first_names
-            and StudentUser.objects.filter(
-                first_name__in=first_names,
-                new_student__class_field__access_code=access_code,
-            ).exists()
-=======
         self, access_code: str, lower_first_names: t.List[str], code: str
     ):
         if (
@@ -54,7 +41,6 @@
                 new_student__class_field__access_code=access_code,
             )
             .exists()
->>>>>>> d832777b
         ):
             raise serializers.ValidationError(
                 "One or more first names is already taken in class"
@@ -69,15 +55,9 @@
             class_field: DataDict = student_fields.get("class_field", {})
             return t.cast(str, class_field.get("access_code", ""))
 
-<<<<<<< HEAD
-        def get_first_name(student_fields: DataDict):
-            new_user: DataDict = student_fields.get("new_user", {})
-            return t.cast(str, new_user.get("first_name", ""))
-=======
         def get_lower_first_name(student_fields: DataDict):
             new_user: DataDict = student_fields.get("new_user", {})
             return t.cast(str, new_user.get("first_name", "")).lower()
->>>>>>> d832777b
 
         # Copy list to preserve its original order.
         attrs_copy = attrs.copy()
@@ -88,13 +68,8 @@
 
             # Validate first name is not specified more than once in data.
             data = list(group)
-<<<<<<< HEAD
-            data.sort(key=get_first_name)
-            for first_name, group in groupby(data, key=get_first_name):
-=======
             data.sort(key=get_lower_first_name)
             for first_name, group in groupby(data, key=get_lower_first_name):
->>>>>>> d832777b
                 if first_name and len(list(group)) > 1:
                     raise serializers.ValidationError(
                         f'First name "{first_name}" is specified more than once'
@@ -105,37 +80,13 @@
             # Validate first names are not already taken in class.
             self._validate_first_names_are_unique_in_class(
                 access_code,
-<<<<<<< HEAD
-                first_names=[
-                    first_name
-                    for first_name in map(get_first_name, data)
-=======
                 lower_first_names=[
                     first_name
                     for first_name in map(get_lower_first_name, data)
->>>>>>> d832777b
                     if first_name
                 ],
                 code="first_name__data__exists_in_class",
             )
-<<<<<<< HEAD
-
-            # Get students' first name from the db if it wasn't provided in the
-            # request-data and validate they're unique in their new class.
-            if self.instance:
-                self._validate_first_names_are_unique_in_class(
-                    access_code,
-                    first_names=[
-                        student.new_user.first_name
-                        for student_fields, student in zip(attrs, self.instance)
-                        if not get_first_name(student_fields)
-                    ],
-                    code="first_name__db__exists_in_class",
-                )
-
-        return attrs
-
-=======
 
             # Get students' first name from the db if it wasn't provided in the
             # request-data and validate they're unique in their new class.
@@ -152,7 +103,6 @@
 
         return attrs
 
->>>>>>> d832777b
 
 class BaseStudentSerializer(StudentSerializer):
     def validate_klass(self, value: str):
@@ -218,7 +168,6 @@
                     student_fields["class_field"]["access_code"]
                     for student_fields in validated_data
                 }
-<<<<<<< HEAD
             )
         }
 
@@ -258,7 +207,7 @@
 
             user_fields = t.cast(DataDict, data["new_user"])
             student.new_user.email = user_fields["email"]
-            update_fields = ["email"]
+            update_fields = ["email", "username"]
             if "first_name" in user_fields:
                 student.new_user.first_name = user_fields["first_name"]
                 update_fields.append("first_name")
@@ -287,79 +236,6 @@
 
 class TransferStudentListSerializer(BaseStudentListSerializer):
     def update(self, instance, validated_data):
-        for student, data in zip(instance, validated_data):
-            student.class_field = Class.objects.get(
-                access_code=data["class_field"]["access_code"]
-            )
-=======
-            )
-        }
-
-        # TODO: replace this logic with bulk creates for each object when we
-        #   switch to PostgreSQL.
-        return [
-            StudentUser.objects.create_user(
-                first_name=student_fields["new_user"]["first_name"],
-                klass=classes[student_fields["class_field"]["access_code"]],
-            ).student
-            for student_fields in validated_data
-        ]
-
-
-class CreateStudentSerializer(BaseStudentPasswordSerializer):
-    """Create a student user."""
-
-    class UserSerializer(BaseUserSerializer):
-        class Meta(BaseUserSerializer.Meta):
-            extra_kwargs = {
-                **BaseUserSerializer.Meta.extra_kwargs,
-                "first_name": {"read_only": False},
-            }
-
-    user = UserSerializer(source="new_user")
-    klass = serializers.CharField(source="class_field.access_code")
-
-    class Meta(BaseStudentPasswordSerializer.Meta):
-        list_serializer_class = CreateStudentListSerializer
-
-
-class ReleaseStudentListSerializer(BaseStudentListSerializer):
-    def update(self, instance, validated_data):
-        for student, data in zip(instance, validated_data):
-            student.class_field = None
-            student.save(update_fields=["class_field"])
-
-            user_fields = t.cast(DataDict, data["new_user"])
-            student.new_user.email = user_fields["email"]
-            update_fields = ["email", "username"]
-            if "first_name" in user_fields:
-                student.new_user.first_name = user_fields["first_name"]
-                update_fields.append("first_name")
-            student.new_user.save(update_fields=update_fields)
-
-        return instance
-
-
-class ReleaseStudentSerializer(BaseStudentSerializer):
-    """Convert a student to an independent learner."""
-
-    class UserSerializer(BaseUserSerializer):
-        class Meta(BaseUserSerializer.Meta):
-            extra_kwargs = {
-                **BaseUserSerializer.Meta.extra_kwargs,
-                "first_name": {"required": False},
-                "email": {"read_only": False},
-            }
-
-    user = UserSerializer(source="new_user")
-
-    class Meta(BaseStudentSerializer.Meta):
-        fields = [*BaseStudentSerializer.Meta.fields, "user"]
-        list_serializer_class = ReleaseStudentListSerializer
-
-
-class TransferStudentListSerializer(BaseStudentListSerializer):
-    def update(self, instance, validated_data):
         classes = {
             data["class_field"]["access_code"]: Class.objects.get(
                 access_code=data["class_field"]["access_code"]
@@ -369,7 +245,6 @@
 
         for student, data in zip(instance, validated_data):
             student.class_field = classes[data["class_field"]["access_code"]]
->>>>>>> d832777b
             student.save(update_fields=["class_field"])
 
             user_fields = t.cast(DataDict, data.get("new_user", {}))
