--- conflicted
+++ resolved
@@ -128,14 +128,7 @@
     def validate(self, attrs):
         if self.instance:  # Updating
             if self.instance.teacher:
-<<<<<<< HEAD
-                if (
-                    "new_student" in attrs
-                    and "pending_class_request" in attrs["new_student"]
-                ):
-=======
                 if "new_student" in attrs:
->>>>>>> d832777b
                     raise serializers.ValidationError(
                         "Cannot set student fields for a teacher.",
                         code="student__is_teacher",
@@ -186,10 +179,6 @@
             elif "new_student" in attrs:
                 if (
                     "class_field" in attrs["new_student"]
-<<<<<<< HEAD
-                    and "new_student" in attrs
-=======
->>>>>>> d832777b
                     and "pending_class_request" in attrs["new_student"]
                 ):
                     raise serializers.ValidationError(
