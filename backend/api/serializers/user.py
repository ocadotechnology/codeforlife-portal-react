--- conflicted
+++ resolved
@@ -5,12 +5,9 @@
 import typing as t
 
 from codeforlife.user.models import (
-<<<<<<< HEAD
     AnyUser,
-=======
     Class,
     IndependentUser,
->>>>>>> 93dd89ce
     Student,
     StudentUser,
     Teacher,
@@ -25,6 +22,7 @@
 from django.contrib.auth.password_validation import (
     validate_password as _validate_password,
 )
+from django.core.exceptions import ValidationError as CoreValidationError
 from django.utils import timezone
 from rest_framework import serializers
 
@@ -46,35 +44,58 @@
         return value
 
     def validate_password(self, value: str):
-        """
-        Validate the new password depending on user type.
-        """
-
+        """Validate the new password depending on user type."""
         # If we're creating a new user, we do not yet have the user object.
         # Therefore, we need to create a dummy user and pass it to the password
         # validators so they know what type of user we have.
-        instance = self.instance
-        if not instance:
-            instance = User()
+        user: t.Optional[User] = self.instance
+        if not user:
+            user = User()
 
             user_type: str = self.context["user_type"]
             if user_type == "teacher":
-                Teacher(new_user=instance)
+                Teacher(new_user=user)
             elif user_type == "student":
-                Student(new_user=instance)
-
-        _validate_password(value, instance)
+                Student(new_user=user)
+
+        try:
+            _validate_password(value, user)
+        except CoreValidationError as ex:
+            raise serializers.ValidationError(ex.messages, ex.code) from ex
 
         return value
 
+    def validate_requesting_to_join_class(self, value: str):
+        # NOTE: Error message is purposefully ambiguous to prevent class
+        # enumeration.
+        error_message = "Class does not exist or does not accept join requests."
+
+        if value is not None:
+            try:
+                klass = Class.objects.get(access_code=value)
+            except Class.DoesNotExist as ex:
+                raise serializers.ValidationError(
+                    error_message, code="does_not_exist"
+                ) from ex
+
+            if klass.accept_requests_until is None:
+                raise serializers.ValidationError(
+                    error_message, code="does_not_accept_requests"
+                )
+
+            if klass.accept_requests_until < timezone.now():
+                raise serializers.ValidationError(
+                    error_message, code="no_longer_accepts_requests"
+                )
+
+        return value
+
     def update(self, instance, validated_data):
-        password = validated_data.get("password")
-
+        password = validated_data.pop("password", None)
         if password is not None:
             instance.set_password(password)
 
-        instance.save()
-        return instance
+        return super().update(instance, validated_data)
 
 
 class UserSerializer(BaseUserSerializer[User], _UserSerializer):
@@ -177,53 +198,6 @@
 
         return attrs
 
-<<<<<<< HEAD
-=======
-    def validate_password(self, value: str):
-        """Validate the new password depending on user type."""
-        # If we're creating a new user, we do not yet have the user object.
-        # Therefore, we need to create a dummy user and pass it to the password
-        # validators so they know what type of user we have.
-        instance = self.instance
-        if not instance:
-            instance = User()
-
-            user_type: str = self.context["user_type"]
-            if user_type == "teacher":
-                Teacher(new_user=instance)
-            elif user_type == "student":
-                Student(new_user=instance)
-
-        _validate_password(value, instance)
-
-        return value
-
-    def validate_requesting_to_join_class(self, value: str):
-        # NOTE: Error message is purposefully ambiguous to prevent class
-        # enumeration.
-        error_message = "Class does not exist or does not accept join requests."
-
-        if value is not None:
-            try:
-                klass = Class.objects.get(access_code=value)
-            except Class.DoesNotExist as ex:
-                raise serializers.ValidationError(
-                    error_message, code="does_not_exist"
-                ) from ex
-
-            if klass.accept_requests_until is None:
-                raise serializers.ValidationError(
-                    error_message, code="does_not_accept_requests"
-                )
-
-            if klass.accept_requests_until < timezone.now():
-                raise serializers.ValidationError(
-                    error_message, code="no_longer_accepts_requests"
-                )
-
-        return value
-
->>>>>>> 93dd89ce
     def create(self, validated_data):
         user = User.objects.create_user(
             username=validated_data["email"],
@@ -250,9 +224,6 @@
 
         # TODO: Handle signing new user up to newsletter if checkbox ticked
 
-<<<<<<< HEAD
-        return user
-=======
         return user
 
     def update(self, instance, validated_data):
@@ -275,69 +246,11 @@
                 # TODO: Send email to teacher of selected class to notify
                 #  them of join request.
 
-        password = validated_data.get("password")
-
-        if password is not None:
-            instance.set_password(password)
-
-        instance.save()
-        return instance
-
-    def to_representation(self, instance: User):
-        representation = super().to_representation(instance)
-
-        # Return student's auto-generated password.
-        if (
-            representation["student"] is not None
-            and self.request.auth_user.teacher is not None
-        ):
-            # pylint: disable-next=protected-access
-            password = instance._password
-            if password is not None:
-                representation["password"] = password
-
-        return representation
-
-
-class ReleaseStudentUserListSerializer(ModelListSerializer[StudentUser]):
-    def update(self, instance, validated_data):
-        for student_user, data in zip(instance, validated_data):
-            student_user.student.class_field = None
-            student_user.student.save(update_fields=["class_field"])
-
-            student_user.email = data["email"]
-            student_user.save(update_fields=["email"])
-
-        return instance
-
-
-class ReleaseStudentUserSerializer(_UserSerializer[StudentUser]):
-    """Convert a student to an independent learner."""
-
-    class Meta(_UserSerializer.Meta):
-        extra_kwargs = {
-            **_UserSerializer.Meta.extra_kwargs,
-            "first_name": {
-                "min_length": 1,
-                "read_only": False,
-                "required": False,
-            },
-            "email": {"read_only": False},
-        }
-        list_serializer_class = ReleaseStudentUserListSerializer
-
-    # pylint: disable-next=missing-function-docstring
-    def validate_email(self, value: str):
-        if User.objects.filter(email__iexact=value).exists():
-            raise serializers.ValidationError(
-                "Already exists.", code="already_exists"
-            )
-
-        return value
+        return super().update(instance, validated_data)
 
 
 class HandleIndependentUserJoinClassRequestSerializer(
-    _UserSerializer[IndependentUser]
+    BaseUserSerializer[IndependentUser]
 ):
     """
     Handles an independent user's request to join a class. If "accept" is
@@ -348,20 +261,18 @@
 
     accept = serializers.BooleanField(write_only=True)
 
-    class Meta(_UserSerializer.Meta):
-        fields = [*_UserSerializer.Meta.fields, "accept"]
+    class Meta(BaseUserSerializer.Meta):
+        fields = [*BaseUserSerializer.Meta.fields, "accept"]
         extra_kwargs = {
-            **_UserSerializer.Meta.extra_kwargs,
-            "first_name": {
-                "min_length": 1,
-                "read_only": False,
-                "required": False,
-            },
+            **BaseUserSerializer.Meta.extra_kwargs,
+            "first_name": {"min_length": 1, "required": False},
         }
 
     def validate_first_name(self, value: str):
         if StudentUser.objects.filter(
-            new_student__class_field=self.instance.student.pending_class_request,
+            new_student__class_field=(
+                self.non_none_instance.student.pending_class_request
+            ),
             first_name__iexact=value,
         ).exists():
             raise serializers.ValidationError(
@@ -404,5 +315,4 @@
             # TODO: Send independent user an email notifying them that their
             #  request has been rejected.
 
-        return instance
->>>>>>> 93dd89ce
+        return instance