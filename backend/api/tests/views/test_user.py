--- conflicted
+++ resolved
@@ -15,20 +15,6 @@
 
 # pylint: disable-next=missing-class-docstring
 class TestUserViewSet(ModelViewSetTestCase[User]):
-<<<<<<< HEAD
-=======
-    """
-    Base naming convention:
-        test_{action}
-        test_{action}__{method_name}
-        test_{action}__{case}
-        test_{action}__{method_name}__{case}
-
-    action: The view set action.
-        https://www.django-rest-framework.org/api-guide/viewsets/#viewset-actions
-    """
-
->>>>>>> 29e8ad50
     basename = "user"
     model_view_set_class = UserViewSet
     fixtures = ["independent", "non_school_teacher"]
@@ -43,34 +29,12 @@
             is_admin=False,
         )
 
-<<<<<<< HEAD
-=======
     def _get_pk_and_token_for_user(self, email: str):
         user = User.objects.get(email__iexact=email)
         token = default_token_generator.make_token(user)
 
         return user.pk, token
 
-    def test_is_unique_email(self):
-        """Email is unique."""
-
-        user = User.objects.first()
-        assert user is not None
-
-        viewname = self.client.reverse("is-unique-email")
-
-        response = self.client.post(viewname, data={"email": user.email})
-
-        self.assertFalse(response.json())
-
-        response = self.client.post(
-            viewname,
-            data={"email": "unique.email@codeforlife.com"},
-        )
-
-        self.assertTrue(response.json())
-
->>>>>>> 29e8ad50
     def test_bulk_create__students(self):
         """Teacher can bulk create students."""
 
