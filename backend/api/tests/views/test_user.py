"""
© Ocado Group
Created on 20/01/2024 at 10:58:52(+00:00).
"""

import json
import typing as t
from datetime import timedelta
from uuid import uuid4

from codeforlife.tests import ModelViewSetTestCase
<<<<<<< HEAD
from codeforlife.user.models import Class, School, Teacher, User
=======
from codeforlife.user.models import Class, SchoolTeacherUser, User
from codeforlife.user.permissions import InSchool, IsTeacher
>>>>>>> 80968af8
from django.contrib.auth.tokens import (
    PasswordResetTokenGenerator,
    default_token_generator,
)
from django.utils import timezone
from rest_framework import status

from ...models import SchoolTeacherInvitation
from ...views import UserViewSet

# NOTE: type hint to help Intellisense.
default_token_generator: PasswordResetTokenGenerator = default_token_generator


# pylint: disable-next=missing-class-docstring
class TestUserViewSet(ModelViewSetTestCase[User]):
    basename = "user"
    model_view_set_class = UserViewSet
    fixtures = ["independent", "non_school_teacher", "school_1"]

    non_school_teacher_email = "teacher@noschool.com"
    school_teacher_email = "teacher@school1.com"
    school_admin_teacher_email = "admin.teacher@school1.com"
    school_name = "School 1"
    indy_email = "indy@man.com"

    def _login_school_teacher(self):
        return self.client.login_school_teacher(
            email=self.school_teacher_email,
            password="password",
            is_admin=False,
        )

    def _login_admin_school_teacher(self):
        return self.client.login_school_teacher(
            email=self.school_admin_teacher_email,
            password="password",
            is_admin=True,
        )

    def _get_pk_and_token_for_user(self, email: str):
        user = User.objects.get(email__iexact=email)
        token = default_token_generator.make_token(user)

        return user.pk, token

<<<<<<< HEAD
    def _invite_teacher(
        self,
        host_teacher_email: str,
        first_name: str,
        last_name: str,
        invited_teacher_email: str,
        is_admin: bool,
    ):
        host_teacher = Teacher.objects.get(
            new_user__email__iexact=host_teacher_email
        )
        token = uuid4().hex
        invitation = SchoolTeacherInvitation.objects.create(
            token=token,
            school=host_teacher.school,
            from_teacher=host_teacher,
            invited_teacher_first_name=first_name,
            invited_teacher_last_name=last_name,
            invited_teacher_email=invited_teacher_email,
            invited_teacher_is_admin=is_admin,
            expiry=timezone.now() + timedelta(days=30),
        )

        return invitation
=======
    def test_get_permissions__bulk(self):
        """
        Only school-teachers can perform bulk actions.
        """

        self.assert_get_permissions(
            permissions=[IsTeacher(), InSchool()],
            action="bulk",
        )

    def test_get_permissions__partial_update__teacher(self):
        """
        Only admin-school-teachers can update a teacher.
        """

        self.assert_get_permissions(
            permissions=[IsTeacher(is_admin=True), InSchool()],
            action="partial_update",
            request=self.client.request_factory.patch(data={"teacher": {}}),
        )

    def test_get_permissions__partial_update__student(self):
        """
        Only school-teachers can update a student.
        """

        self.assert_get_permissions(
            permissions=[IsTeacher(), InSchool()],
            action="partial_update",
            request=self.client.request_factory.patch(data={"student": {}}),
        )
>>>>>>> 80968af8

    def test_bulk_create__students(self):
        """Teacher can bulk create students."""

        user = self._login_school_teacher()

        klass: t.Optional[Class] = user.teacher.class_teacher.first()
        assert klass is not None

        response = self.client.bulk_create(
            [
                {
                    "first_name": "Peter",
                    "student": {"klass": klass.access_code},
                },
                {
                    "first_name": "Mary",
                    "student": {"klass": klass.access_code},
                },
            ],
            make_assertions=False,
        )

        response.json()  # TODO: make custom assertions and check for password

    def test_request_password_reset__invalid_email(self):
        """
        Request password reset doesn't generate reset password URL if email
        is invalid but still returns a 200.
        """
        viewname = self.reverse_action("request-password-reset")

        response = self.client.post(
            viewname,
            data={"email": "nonexistent@email.com"},
            status_code_assertion=status.HTTP_200_OK,
        )

        assert response.data is None

    def test_request_password_reset__empty_email(self):
        """Email field is required."""
        viewname = self.reverse_action("request-password-reset")

        response = self.client.post(
            viewname, status_code_assertion=status.HTTP_400_BAD_REQUEST
        )

        assert response.data["email"] == ["Field is required."]

    def test_request_password_reset__valid_email(self):
        """
        Request password reset generates reset password URL for valid email.
        """
        viewname = self.reverse_action("request-password-reset")

        response = self.client.post(
            viewname, data={"email": self.non_school_teacher_email}
        )

        assert response.data["reset_password_url"] is not None
        assert response.data["pk"] is not None
        assert response.data["token"] is not None

    def test_reset_password__invalid_pk(self):
        """Reset password raises 400 on GET with invalid pk"""
        _, token = self._get_pk_and_token_for_user(
            self.non_school_teacher_email
        )

        viewname = self.reverse_action(
            "reset-password", kwargs={"pk": "whatever", "token": token}
        )

        response = self.client.get(
            viewname, status_code_assertion=status.HTTP_400_BAD_REQUEST
        )

        assert response.data["non_field_errors"] == [
            "No user found for given ID."
        ]

    def test_reset_password__invalid_token(self):
        """Reset password raises 400 on GET with invalid token"""
        pk, _ = self._get_pk_and_token_for_user(self.non_school_teacher_email)

        viewname = self.reverse_action(
            "reset-password", kwargs={"pk": pk, "token": "whatever"}
        )

        response = self.client.get(
            viewname, status_code_assertion=status.HTTP_400_BAD_REQUEST
        )

        assert response.data["non_field_errors"] == [
            "Token doesn't match given user."
        ]

    def test_reset_password__get(self):
        """Reset password GET succeeds."""
        pk, token = self._get_pk_and_token_for_user(
            self.non_school_teacher_email
        )

        viewname = self.reverse_action(
            "reset-password", kwargs={"pk": pk, "token": token}
        )

        self.client.get(viewname)

    def test_reset_password__patch__teacher(self):
        """Teacher can successfully update password."""
        pk, token = self._get_pk_and_token_for_user(
            self.non_school_teacher_email
        )

        viewname = self.reverse_action(
            "reset-password", kwargs={"pk": pk, "token": token}
        )

        self.client.patch(viewname, data={"password": "N3wPassword!"})
        self.client.login(
            email=self.non_school_teacher_email,
            password="N3wPassword!",
        )

    def test_reset_password__patch__indy(self):
        """Indy can successfully update password."""
        pk, token = self._get_pk_and_token_for_user(self.indy_email)

        viewname = self.reverse_action(
            "reset-password",
            kwargs={"pk": pk, "token": token},
        )

        self.client.patch(viewname, data={"password": "N3wPassword"})
<<<<<<< HEAD
        user = self.client.login(email=self.indy_email, password="N3wPassword")
        assert user is not None

    def test_invite_teacher__empty_first_name(self):
        """First name field is required."""
        self._login_admin_school_teacher()

        viewname = self.reverse_action("invite-teacher")

        response = self.client.post(
            viewname,
            data={"last_name": "NewTeacher", "email": "invited@teacher.com"},
            status_code_assertion=status.HTTP_400_BAD_REQUEST,
        )

        assert response.data["first_name"] == ["Field is required."]

    def test_invite_teacher__empty_last_name(self):
        """Last name field is required."""
        self._login_admin_school_teacher()

        viewname = self.reverse_action("invite-teacher")

        response = self.client.post(
            viewname,
            data={"first_name": "NewTeacher", "email": "invited@teacher.com"},
            status_code_assertion=status.HTTP_400_BAD_REQUEST,
        )

        assert response.data["last_name"] == ["Field is required."]

    def test_invite_teacher__empty_email(self):
        """Email field is required."""
        self._login_admin_school_teacher()

        viewname = self.reverse_action("invite-teacher")

        response = self.client.post(
            viewname,
            data={"first_name": "NewTeacher", "last_name": "NewTeacher"},
            status_code_assertion=status.HTTP_400_BAD_REQUEST,
        )

        assert response.data["email"] == ["Field is required."]

    def test_invite_teacher__existing_email(self):
        """
        Inviting a teacher doesn't generate a SchoolTeacherInvitation nor an
        invitation URL for a pre-existing email, but still returns a 200.
        """
        self._login_admin_school_teacher()

        viewname = self.reverse_action("invite-teacher")

        response = self.client.post(
            viewname,
            data={
                "first_name": "NewTeacher",
                "last_name": "NewTeacher",
                "email": self.school_teacher_email,
            },
            status_code_assertion=status.HTTP_200_OK,
        )

        assert response.data is None
        assert SchoolTeacherInvitation.objects.count() == 0

    def test_invite_teacher(self):
        """
        Inviting a teacher creates a SchoolTeacherInvitation, a token and URL.
        """
        self._login_admin_school_teacher()

        viewname = self.reverse_action("invite-teacher")

        response = self.client.post(
            viewname,
            data=json.dumps(
                {
                    "first_name": "NewTeacher",
                    "last_name": "NewTeacher",
                    "email": "invited@teacher.com",
                    "is_admin": "False",
                }
            ),
            status_code_assertion=status.HTTP_200_OK,
            content_type="application/json",
        )

        assert response.data["token"] is not None
        assert response.data["url"] is not None
        assert SchoolTeacherInvitation.objects.filter(
            invited_teacher_email="invited@teacher.com"
        ).exists()

    def test_accept_invite__invalid_token(self):
        """Accept invite raises 400 on GET with invalid token"""
        viewname = self.reverse_action(
            "accept-invite", kwargs={"token": "whatever"}
        )

        response = self.client.get(
            viewname, status_code_assertion=status.HTTP_400_BAD_REQUEST
        )

        assert response.data["non_field_errors"] == [
            "The invitation does not exist."
        ]

    def test_accept_invite__expired(self):
        """Accept invite raises 400 on GET with expired invite"""
        invitation = self._invite_teacher(
            self.school_admin_teacher_email,
            "NewTeacher",
            "NewTeacher",
            "invited@teacher.com",
            False,
        )

        invitation.expiry = timezone.now() - timedelta(days=1)
        invitation.save()

        viewname = self.reverse_action(
            "accept-invite", kwargs={"token": invitation.token}
        )

        response = self.client.get(
            viewname, status_code_assertion=status.HTTP_400_BAD_REQUEST
        )

        assert response.data["non_field_errors"] == [
            "The invitation has expired."
        ]

    def test_accept_invite__existing_email(self):
        """Accept invite raises 400 on GET with pre-existing email"""
        invitation = self._invite_teacher(
            self.school_admin_teacher_email,
            "NewTeacher",
            "NewTeacher",
            self.non_school_teacher_email,
            False,
        )

        viewname = self.reverse_action(
            "accept-invite", kwargs={"token": invitation.token}
        )

        response = self.client.get(
            viewname, status_code_assertion=status.HTTP_400_BAD_REQUEST
        )

        assert response.data["non_field_errors"] == [
            "It looks like an account is already registered with this email "
            "address. You will need to delete the other account first or "
            "change the email associated with it in order to proceed. You will "
            "then be able to access this page."
        ]

    def test_accept_invite__get(self):
        """Accept invite GET succeeds"""
        invitation = self._invite_teacher(
            self.school_admin_teacher_email,
            "NewTeacher",
            "NewTeacher",
            "invited@teacher.com",
            False,
        )

        viewname = self.reverse_action(
            "accept-invite", kwargs={"token": invitation.token}
        )

        self.client.get(viewname)

    def test_accept_invite__post(self):
        """Invited teacher can set password and their account is created"""
        invitation = self._invite_teacher(
            self.school_admin_teacher_email,
            "NewTeacher",
            "NewTeacher",
            "invited@teacher.com",
            False,
        )

        viewname = self.reverse_action(
            "accept-invite", kwargs={"token": invitation.token}
        )

        self.client.post(viewname, data={"password": "InvitedPassword1!"})

        user = self.client.login(
            email="invited@teacher.com", password="InvitedPassword1!"
        )
        assert user is not None
        assert user.teacher.school == School.objects.get(name="School 1")
=======
        self.client.login(email=self.indy_email, password="N3wPassword")

    def test_partial_update__teacher(self):
        """
        Admin-school-teacher can update another teacher's profile.
        """

        admin_school_teacher_user = self.client.login_school_teacher(
            email="admin.teacher@school1.com",
            password="password",
            is_admin=True,
        )

        other_school_teacher_user = (
            SchoolTeacherUser.objects.filter(
                new_teacher__school=admin_school_teacher_user.teacher.school
            )
            .exclude(pk=admin_school_teacher_user.pk)
            .first()
        )
        assert other_school_teacher_user

        self.client.partial_update(
            other_school_teacher_user,
            {
                "teacher": {
                    "is_admin": not other_school_teacher_user.teacher.is_admin,
                },
            },
        )
>>>>>>> 80968af8
<|MERGE_RESOLUTION|>--- conflicted
+++ resolved
@@ -9,12 +9,9 @@
 from uuid import uuid4
 
 from codeforlife.tests import ModelViewSetTestCase
-<<<<<<< HEAD
-from codeforlife.user.models import Class, School, Teacher, User
-=======
-from codeforlife.user.models import Class, SchoolTeacherUser, User
+from codeforlife.user.models import (Class, School, SchoolTeacherUser,
+                                     Teacher, User)
 from codeforlife.user.permissions import InSchool, IsTeacher
->>>>>>> 80968af8
 from django.contrib.auth.tokens import (
     PasswordResetTokenGenerator,
     default_token_generator,
@@ -61,7 +58,38 @@
 
         return user.pk, token
 
-<<<<<<< HEAD
+    def test_get_permissions__bulk(self):
+        """
+        Only school-teachers can perform bulk actions.
+        """
+
+        self.assert_get_permissions(
+            permissions=[IsTeacher(), InSchool()],
+            action="bulk",
+        )
+
+    def test_get_permissions__partial_update__teacher(self):
+        """
+        Only admin-school-teachers can update a teacher.
+        """
+
+        self.assert_get_permissions(
+            permissions=[IsTeacher(is_admin=True), InSchool()],
+            action="partial_update",
+            request=self.client.request_factory.patch(data={"teacher": {}}),
+        )
+
+    def test_get_permissions__partial_update__student(self):
+        """
+        Only school-teachers can update a student.
+        """
+
+        self.assert_get_permissions(
+            permissions=[IsTeacher(), InSchool()],
+            action="partial_update",
+            request=self.client.request_factory.patch(data={"student": {}}),
+        )
+
     def _invite_teacher(
         self,
         host_teacher_email: str,
@@ -86,39 +114,6 @@
         )
 
         return invitation
-=======
-    def test_get_permissions__bulk(self):
-        """
-        Only school-teachers can perform bulk actions.
-        """
-
-        self.assert_get_permissions(
-            permissions=[IsTeacher(), InSchool()],
-            action="bulk",
-        )
-
-    def test_get_permissions__partial_update__teacher(self):
-        """
-        Only admin-school-teachers can update a teacher.
-        """
-
-        self.assert_get_permissions(
-            permissions=[IsTeacher(is_admin=True), InSchool()],
-            action="partial_update",
-            request=self.client.request_factory.patch(data={"teacher": {}}),
-        )
-
-    def test_get_permissions__partial_update__student(self):
-        """
-        Only school-teachers can update a student.
-        """
-
-        self.assert_get_permissions(
-            permissions=[IsTeacher(), InSchool()],
-            action="partial_update",
-            request=self.client.request_factory.patch(data={"student": {}}),
-        )
->>>>>>> 80968af8
 
     def test_bulk_create__students(self):
         """Teacher can bulk create students."""
@@ -255,9 +250,36 @@
         )
 
         self.client.patch(viewname, data={"password": "N3wPassword"})
-<<<<<<< HEAD
-        user = self.client.login(email=self.indy_email, password="N3wPassword")
-        assert user is not None
+        self.client.login(email=self.indy_email, password="N3wPassword")
+
+    def test_partial_update__teacher(self):
+        """
+        Admin-school-teacher can update another teacher's profile.
+        """
+
+        admin_school_teacher_user = self.client.login_school_teacher(
+            email="admin.teacher@school1.com",
+            password="password",
+            is_admin=True,
+        )
+
+        other_school_teacher_user = (
+            SchoolTeacherUser.objects.filter(
+                new_teacher__school=admin_school_teacher_user.teacher.school
+            )
+            .exclude(pk=admin_school_teacher_user.pk)
+            .first()
+        )
+        assert other_school_teacher_user
+
+        self.client.partial_update(
+            other_school_teacher_user,
+            {
+                "teacher": {
+                    "is_admin": not other_school_teacher_user.teacher.is_admin,
+                },
+            },
+        )
 
     def test_invite_teacher__empty_first_name(self):
         """First name field is required."""
@@ -451,36 +473,4 @@
             email="invited@teacher.com", password="InvitedPassword1!"
         )
         assert user is not None
-        assert user.teacher.school == School.objects.get(name="School 1")
-=======
-        self.client.login(email=self.indy_email, password="N3wPassword")
-
-    def test_partial_update__teacher(self):
-        """
-        Admin-school-teacher can update another teacher's profile.
-        """
-
-        admin_school_teacher_user = self.client.login_school_teacher(
-            email="admin.teacher@school1.com",
-            password="password",
-            is_admin=True,
-        )
-
-        other_school_teacher_user = (
-            SchoolTeacherUser.objects.filter(
-                new_teacher__school=admin_school_teacher_user.teacher.school
-            )
-            .exclude(pk=admin_school_teacher_user.pk)
-            .first()
-        )
-        assert other_school_teacher_user
-
-        self.client.partial_update(
-            other_school_teacher_user,
-            {
-                "teacher": {
-                    "is_admin": not other_school_teacher_user.teacher.is_admin,
-                },
-            },
-        )
->>>>>>> 80968af8
+        assert user.teacher.school == School.objects.get(name="School 1")