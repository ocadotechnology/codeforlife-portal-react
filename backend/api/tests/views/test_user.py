--- conflicted
+++ resolved
@@ -7,13 +7,9 @@
 from codeforlife.user.models import User
 from rest_framework import status
 
-<<<<<<< HEAD
-
-=======
 from ...views import UserViewSet
 
 
->>>>>>> cca63cfa
 class TestUserViewSet(ModelViewSetTestCase[User]):
     """
     Base naming convention:
