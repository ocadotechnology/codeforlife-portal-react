"""
© Ocado Group
Created on 20/01/2024 at 10:58:52(+00:00).
"""
import typing as t

from codeforlife.permissions import OR, AllowAny, AllowNone
from codeforlife.tests import ModelViewSetTestCase
from codeforlife.user.models import (
    AdminSchoolTeacherUser,
    Class,
    IndependentUser,
    NonAdminSchoolTeacherUser,
    NonSchoolTeacherUser,
    SchoolTeacherUser,
    Student,
    TypedUser,
    User,
)
from codeforlife.user.permissions import IsIndependent, IsTeacher
from django.contrib.auth.tokens import (
    PasswordResetTokenGenerator,
    default_token_generator,
)
from django.db.models.query import QuerySet
from rest_framework import status

from ...serializers import (
    HandleIndependentUserJoinClassRequestSerializer,
    RequestUserPasswordResetSerializer,
    ResetUserPasswordSerializer,
    UserSerializer,
)
from ...views import UserViewSet

# NOTE: type hint to help Intellisense.
default_token_generator: PasswordResetTokenGenerator = default_token_generator


# pylint: disable-next=missing-class-docstring,too-many-public-methods,too-many-ancestors
class TestUserViewSet(ModelViewSetTestCase[User]):
    basename = "user"
    model_view_set_class = UserViewSet
    fixtures = ["independent", "non_school_teacher", "school_1", "school_2"]

    def setUp(self):
        self.non_school_teacher_user = NonSchoolTeacherUser.objects.get(
            email="teacher@noschool.com"
        )

        self.admin_school_1_teacher_user = AdminSchoolTeacherUser.objects.get(
            email="admin.teacher@school1.com"
        )
        self.non_admin_school_1_teacher_user = (
            NonAdminSchoolTeacherUser.objects.get(email="teacher@school1.com")
        )
        self.admin_school_2_teacher_user = AdminSchoolTeacherUser.objects.get(
            email="admin.teacher@school2.com"
        )

        self.indy_user = IndependentUser.objects.get(email="indy@email.com")
        self.indy_user_requesting_to_join_class = IndependentUser.objects.get(
            email="indy.requester@email.com"
        )

        self.class_1_at_school_1 = Class.objects.get(name="Class 1 @ School 1")

    # test: get permissions

    def test_get_permissions__bulk(self):
        """No one can perform bulk actions."""
        self.assert_get_permissions([AllowNone()], action="bulk")

    def test_get_permissions__partial_update__teacher(self):
        """Only admin-teachers can update a teacher."""
        self.assert_get_permissions(
            [IsTeacher(is_admin=True)],
            action="partial_update",
            request=self.client.request_factory.patch(data={"teacher": {}}),
        )

    def test_get_permissions__partial_update__student(self):
        """Only admin-teachers or class-teachers can update a student."""
        self.assert_get_permissions(
            [OR(IsTeacher(is_admin=True), IsTeacher(in_class=True))],
            action="partial_update",
            request=self.client.request_factory.patch(data={"student": {}}),
        )

    def test_get_permissions__partial_update__requesting_to_join_class(
        self,
    ):
        """Only independents can update their class join request."""
        self.assert_get_permissions(
            [IsIndependent()],
            action="partial_update",
            request=self.client.request_factory.patch(
                data={"requesting_to_join_class": ""}
            ),
        )

    def test_get_permissions__handle_join_class_request(self):
        """
        Only school-teachers can handle an independent's class join request.
        """
        self.assert_get_permissions(
            [OR(IsTeacher(is_admin=True), IsTeacher(in_class=True))],
            action="handle_join_class_request",
            request=self.client.request_factory.patch(data={"accept": False}),
        )

    def test_get_permissions__destroy(self):
        """Only independents or teachers can destroy a user."""
        self.assert_get_permissions(
            [OR(IsTeacher(), IsIndependent())],
            action="destroy",
        )

    def test_get_permissions__request_password_reset(self):
        """Anyone can request to reset their password."""
        self.assert_get_permissions(
            permissions=[AllowAny()],
            action="request_password_reset",
        )

    def test_get_permissions__reset_password(self):
        """Anyone can reset their password."""
        self.assert_get_permissions(
            permissions=[AllowAny()],
            action="reset_password",
        )

    # test: get queryset

    def _test_get_queryset__handle_join_class_request(
        self, user: SchoolTeacherUser
    ):
        request = self.client.request_factory.patch(user=user)

        indy_users = list(user.teacher.indy_users)
        assert indy_users

        self.assert_get_queryset(
            indy_users,
            action="handle_join_class_request",
            request=request,
        )

    def test_get_queryset__handle_join_class_request__admin(self):
        """Handling a join class request can only target the independent
        students who made a request to any class in the teacher's school."""
        self._test_get_queryset__handle_join_class_request(
            user=self.admin_school_1_teacher_user
        )

    def test_get_queryset__handle_join_class_request__non_admin(
        self,
    ):
        """Handling a join class request can only target the independent
        students who made a request to one of the teacher's classes."""
        self._test_get_queryset__handle_join_class_request(
            user=self.non_admin_school_1_teacher_user
        )

    def test_get_queryset__destroy(self):
        """Destroying a user can only target the user making the request."""
        self.assert_get_queryset(
            [self.admin_school_1_teacher_user],
            action="destroy",
            request=self.client.request_factory.delete(
                user=self.admin_school_1_teacher_user
            ),
        )

    def test_get_queryset__partial_update__student(self):
        """Updating a student can only target the user making the request if
        the user is a student."""
        return self.assert_get_queryset(
            [self.indy_user],
            action="partial_update",
            request=self.client.request_factory.patch(user=self.indy_user),
        )

    def test_get_queryset__reset_password(self):
        """
<<<<<<< HEAD
        Resetting a password can only target the user's whose password is being
=======
        Resetting a password can only target the user whose password is being
>>>>>>> 52268fce
        reset.
        """
        self.assert_get_queryset(
            values=[self.indy_user],
            kwargs={"pk": self.indy_user.pk},
            action="reset_password",
        )

    # test: get serializer class

    def test_get_serializer_class__request_password_reset(self):
        """Requesting a password reset has a dedicated serializer."""
        self.assert_get_serializer_class(
            serializer_class=RequestUserPasswordResetSerializer,
            action="request_password_reset",
        )

    def test_get_serializer_class__reset_password(self):
        """Resetting a password has a dedicated serializer."""
        self.assert_get_serializer_class(
            serializer_class=ResetUserPasswordSerializer,
            action="reset_password",
        )

    def test_get_serializer_class__handle_join_class_request(
        self,
    ):
        """
        Handling independents' join-class request has a dedicated serializer.
        """
        self.assert_get_serializer_class(
            serializer_class=HandleIndependentUserJoinClassRequestSerializer,
            action="handle_join_class_request",
        )

    def test_get_serializer_class__partial_update(self):
        """Partially updating a user uses the general serializer."""
        self.assert_get_serializer_class(
            serializer_class=UserSerializer,
            action="partial_update",
        )

    def test_get_serializer_class__destroy(self):
        """Destroying a user uses the general serializer."""
        self.assert_get_serializer_class(
            serializer_class=UserSerializer,
            action="destroy",
        )

    def test_get_serializer_class__retrieve(self):
        """Retrieving a user uses the general serializer."""
        self.assert_get_serializer_class(
            serializer_class=UserSerializer,
            action="retrieve",
        )

    def test_get_serializer_class__list(self):
        """Listing users uses the general serializer."""
        self.assert_get_serializer_class(
            serializer_class=UserSerializer,
            action="list",
        )

    # test: class join request actions

    def test_handle_join_class_request__accept(self):
        """Teacher can successfully accept a class join request."""
        user = self.indy_user_requesting_to_join_class

        self.client.login_as(self.admin_school_1_teacher_user)
        self.client.put(
            path=self.reverse_action("handle-join-class-request", user),
            data={"accept": True},
        )

        pending_class_request = user.student.pending_class_request
        username = user.username
        user.refresh_from_db()
        assert user.student.pending_class_request is None
        assert user.student.class_field == pending_class_request
        assert user.last_name == ""
        assert user.email == ""
        assert user.username != username

    def test_handle_join_class_request__reject(self):
        """Teacher can successfully reject a class join request."""
        user = self.indy_user_requesting_to_join_class

        self.client.login_as(self.admin_school_1_teacher_user)
        self.client.put(
            path=self.reverse_action("handle-join-class-request", user),
            data={"accept": False},
        )

        user.refresh_from_db()
        assert user.student.pending_class_request is None
        assert user.student.class_field is None

    # test: reset password actions

    def test_request_password_reset(self):
        """Can successfully request a password reset email."""
        path = self.reverse_action("request-password-reset")

        response = self.client.post(
            path, data={"email": self.non_school_teacher_user.email}
        )

        email = "nonexistent@email.com"
        assert not User.objects.filter(email__iexact=email).exists()

        # Need to assert non-existent email returns the same status code.
        self.client.post(
            path,
            data={"email": email},
            status_code_assertion=response.status_code,
        )

    def _test_reset_password(
        self, user: TypedUser, password: t.Optional[str] = None
    ):
        data = {"token": default_token_generator.make_token(user)}
        if password is not None:
            data["password"] = password

        self.client.update(user, data, action="reset-password")

    def test_reset_password__token(self):
        """Can check the user's reset-password token."""
        self._test_reset_password(self.indy_user)

    def test_reset_password__token_and_password(self):
        """Can reset the user's password."""
        user = self.indy_user
        password = "N3wPassword!"

        self._test_reset_password(user, password)
        self.client.login_as(user, password)

    # test: generic actions

    def test_partial_update(self):
        """Can successfully update a user."""
        user = self.admin_school_1_teacher_user
        password = "N3wPassword!"
        assert not user.check_password(password)
        email = "new@email.com"
        assert user.email.lower() != email.lower()

        self.client.login_as(user)
        self.client.partial_update(
            user,
            data={
                "email": email,
                "password": password,
                "current_password": "password",
            },
        )
        self.client.login_as(user, password)

    # TODO: move this logic and test to TeacherViewSet
    def test_partial_update__teacher(self):
        """Admin-school-teacher can update another teacher's profile."""
        self.client.login_as(self.admin_school_1_teacher_user)

        other_school_teacher_user = (
            SchoolTeacherUser.objects.filter(
                new_teacher__school=self.admin_school_1_teacher_user.teacher.school
            )
            .exclude(pk=self.admin_school_1_teacher_user.pk)
            .first()
        )
        assert other_school_teacher_user

        self.client.partial_update(
            other_school_teacher_user,
            {
                "last_name": other_school_teacher_user.first_name,
                "teacher": {
                    "is_admin": not other_school_teacher_user.teacher.is_admin
                },
            },
        )

    def test_partial_update__indy__send_join_request(self):
        """Independent user can request to join a class."""
        self.client.login_as(self.indy_user)

        self.client.partial_update(
            self.indy_user,
            {"requesting_to_join_class": self.class_1_at_school_1.access_code},
        )

    def test_partial_update__indy__revoke_join_request(self):
        """Independent user can revoke their request to join a class."""
        self.client.login_as(self.indy_user)

        self.client.partial_update(
            self.indy_user, {"requesting_to_join_class": None}
        )

    def assert_user_is_anonymized(self, user: User):
        """Assert user has been anonymized.

        Args:
            user: The user to assert.
        """
        assert user.first_name == ""
        assert user.last_name == ""
        assert user.email == ""
        assert not user.is_active

    def assert_classes_are_anonymized(
        self,
        school_teacher_user: SchoolTeacherUser,
        class_names: t.Iterable[str],
    ):
        """Assert the classes and their students have been anonymized.

        Args:
            school_teacher_user: The user the classes belong to.
            class_names: The original class names.
        """
        # TODO: remove when using new data strategy
        queryset = QuerySet(
            model=Class.objects.model,
            using=Class.objects._db,
            hints=Class.objects._hints,
        ).filter(teacher=school_teacher_user.teacher)

        for klass, name in zip(queryset, class_names):
            assert klass.name != name
            assert klass.access_code == ""
            assert not klass.is_active

            student: Student  # TODO: delete in new data schema
            for student in klass.students.all():
                self.assert_user_is_anonymized(student.new_user)

    def _test_destroy(
        self,
        user: TypedUser,
        status_code_assertion: int = status.HTTP_204_NO_CONTENT,
    ):
        self.client.login_as(user)
        self.client.destroy(
            user,
            status_code_assertion=status_code_assertion,
            make_assertions=False,
        )

    def test_destroy__class_teacher(self):
        """Class-teacher-users can anonymize themselves and their classes."""
        user = self.non_admin_school_1_teacher_user
        assert user.teacher.class_teacher.exists()
        class_names = list(
            user.teacher.class_teacher.values_list("name", flat=True)
        )

        self._test_destroy(user)
        user.refresh_from_db()
        self.assert_user_is_anonymized(user)
        self.assert_classes_are_anonymized(user, class_names)

    def test_destroy__school_teacher__last_teacher(self):
        """
        School-teacher-users can anonymize themselves and their school if they
        are the last teacher.
        """
        user = self.admin_school_1_teacher_user
        assert user.teacher.class_teacher.exists()
        class_names = list(
            user.teacher.class_teacher.values_list("name", flat=True)
        )
        school_name = user.teacher.school.name

        SchoolTeacherUser.objects.filter(
            new_teacher__school=user.teacher.school
        ).exclude(pk=user.pk).delete()

        self._test_destroy(user)
        user.refresh_from_db()
        self.assert_user_is_anonymized(user)
        self.assert_classes_are_anonymized(user, class_names)
        assert user.teacher.school.name != school_name
        assert not user.teacher.school.is_active

    def test_destroy__school_teacher__last_admin_teacher(self):
        """
        School-teacher-users cannot anonymize themselves if they are the last
        admin teachers.
        """
        self._test_destroy(
            self.admin_school_1_teacher_user,
            status_code_assertion=status.HTTP_409_CONFLICT,
        )

    def test_destroy__independent(self):
        """Independent-users can anonymize themselves."""
        user = self.indy_user
        self._test_destroy(user)
        user.refresh_from_db()
        self.assert_user_is_anonymized(user)<|MERGE_RESOLUTION|>--- conflicted
+++ resolved
@@ -183,11 +183,7 @@
 
     def test_get_queryset__reset_password(self):
         """
-<<<<<<< HEAD
-        Resetting a password can only target the user's whose password is being
-=======
         Resetting a password can only target the user whose password is being
->>>>>>> 52268fce
         reset.
         """
         self.assert_get_queryset(
