"""
© Ocado Group
Created on 30/01/2024 at 19:03:45(+00:00).
"""

from unittest.mock import patch

from codeforlife.tests import (
    ModelListSerializerTestCase,
    ModelSerializerTestCase,
)
from codeforlife.user.models import (
    Class,
    NonAdminSchoolTeacherUser,
    Student,
    StudentUser,
<<<<<<< HEAD
)

from ...serializers.student import (
    BaseStudentListSerializer,
    BaseStudentPasswordSerializer,
    BaseStudentSerializer,
    CreateStudentSerializer,
    ReleaseStudentSerializer,
    ResetStudentPasswordSerializer,
    TransferStudentSerializer,
)

# pylint: disable=missing-class-docstring
=======
)

from ...serializers.student import (
    BaseStudentListSerializer,
    BaseStudentPasswordSerializer,
    BaseStudentSerializer,
    CreateStudentSerializer,
    ReleaseStudentSerializer,
    ResetStudentPasswordSerializer,
    TransferStudentSerializer,
)
>>>>>>> d832777b

# pylint: disable=missing-class-docstring

<<<<<<< HEAD
=======

>>>>>>> d832777b
# ------------------------------------------------------------------------------
# Base serializers
# ------------------------------------------------------------------------------


class TestBaseStudentListSerializer(ModelListSerializerTestCase[Student]):
    model_serializer_class = BaseStudentSerializer
    model_list_serializer_class = BaseStudentListSerializer
<<<<<<< HEAD
    fixtures = ["school_1"]
=======
    # fixtures = ["school_1"]

    def setUp(self):
        student_user = StudentUser.objects.first()
        assert student_user
        self.student_user = student_user

    def test_validate__first_name__data__not_unique_per_class(self):
        """Cannot provide a first name more than once per class in data."""
        self.assert_validate(
            attrs=[
                {
                    "class_field": {"access_code": "AAAAA"},
                    "new_user": {"first_name": "Stefan"},
                },
                {
                    "class_field": {"access_code": "AAAAA"},
                    "new_user": {"first_name": "stefan"},
                },
            ],
            error_code="first_name__data__not_unique_per_class",
        )

    def test_validate__first_name__data__exists_in_class(self):
        """
        Cannot provide a first name in data for class if it already exists in
        that class.
        """
        self.assert_validate(
            attrs=[
                {
                    "class_field": {
                        "access_code": (
                            self.student_user.student.class_field.access_code
                        )
                    },
                    "new_user": {"first_name": self.student_user.first_name},
                }
            ],
            error_code="first_name__data__exists_in_class",
        )

    def test_validate__first_name__db__exists_in_class(self):
        """
        Cannot transfer a student to another class if their first name already
        exists in that class.
        """
        self.assert_validate(
            attrs=[
                {
                    "class_field": {
                        "access_code": (
                            self.student_user.student.class_field.access_code
                        )
                    }
                }
            ],
            error_code="first_name__db__exists_in_class",
            instance=[self.student_user.student],
        )


class TestBaseStudentSerializer(ModelSerializerTestCase[Student]):
    model_serializer_class = BaseStudentSerializer
    fixtures = ["school_1", "school_2"]

    def setUp(self):
        self.non_admin_school_teacher_user = (
            NonAdminSchoolTeacherUser.objects.get(email="teacher@school1.com")
        )
>>>>>>> d832777b

    def setUp(self):
        student_user = StudentUser.objects.first()
        assert student_user
        self.student_user = student_user

    def test_validate__first_name__data__not_unique_per_class(self):
        """Cannot provide a first name more than once per class in data."""
        self.assert_validate(
            attrs=[
                {
                    "class_field": {"access_code": "AAAAA"},
                    "new_user": {"first_name": "Stefan"},
                }
                for _ in range(2)
            ],
            error_code="first_name__data__not_unique_per_class",
        )

    def test_validate__first_name__data__exists_in_class(self):
        """
        Cannot provide a first name in data for class if it already exists in
        that class.
        """
        self.assert_validate(
            attrs=[
                {
                    "class_field": {
                        "access_code": (
                            self.student_user.student.class_field.access_code
                        )
                    },
                    "new_user": {"first_name": self.student_user.first_name},
                }
            ],
            error_code="first_name__data__exists_in_class",
        )

    def test_validate__first_name__db__exists_in_class(self):
        """
        Cannot provide transfer a student to another class if their first name
        already exists in that class.
        """
        self.assert_validate(
            attrs=[
                {
                    "class_field": {
                        "access_code": (
                            self.student_user.student.class_field.access_code
                        )
                    }
                }
            ],
            error_code="first_name__db__exists_in_class",
            instance=[self.student_user.student],
        )


class TestBaseStudentSerializer(ModelSerializerTestCase[Student]):
    model_serializer_class = BaseStudentSerializer
    fixtures = ["school_1", "school_2"]

    def setUp(self):
        self.non_admin_school_teacher_user = (
            NonAdminSchoolTeacherUser.objects.get(email="teacher@school1.com")
        )

    def test_validate_klass__does_not_exist(self):
        """
        Requesting teacher cannot assign a student to a class that doesn't
        exist.
        """
        user = self.non_admin_school_teacher_user
        self.assert_validate_field(
            name="klass",
            value="",
            error_code="does_not_exist",
            context={"request": self.request_factory.post(user=user)},
        )

    def test_validate_klass__teacher_not_in_same_school(self):
        """
        Requesting teacher cannot assign a student to a class if they're not in
        the same school.
        """
        user = self.non_admin_school_teacher_user
        klass = Class.objects.exclude(
            teacher__school=user.teacher.school
        ).first()
        assert klass

        self.assert_validate_field(
            name="klass",
            value=klass.access_code,
            error_code="teacher_not_in_same_school",
            context={"request": self.request_factory.post(user=user)},
        )

    def test_validate_klass__teacher_not_admin_or_class_owner(self):
        """
        Requesting teacher cannot assign a student to a class if they're not an
        admin or they don't own the class.
        """
        user = self.non_admin_school_teacher_user
        klass = (
            # TODO: replace with school.classes in new data schema.
            Class.objects.filter(teacher__school=user.teacher.school)
            .exclude(teacher=user.teacher)
            .first()
        )
        assert klass

        self.assert_validate_field(
            name="klass",
            value=klass.access_code,
            error_code="teacher_not_admin_or_class_owner",
            context={"request": self.request_factory.post(user=user)},
        )


class TestBaseStudentPasswordSerializer(ModelSerializerTestCase[Student]):
    model_serializer_class = BaseStudentPasswordSerializer
<<<<<<< HEAD
    fixtures = ["school_1"]
=======
    # fixtures = ["school_1"]
>>>>>>> d832777b

    def setUp(self):
        student = Student.objects.first()
        assert student
        self.student = student

    # TODO: fix and implement test in new data schema
    # def test_to_representation(self):
    #     password, login_id = "password", "abcdefghijklmnopqrstuzwxyz"
    #     self.student.login_id = login_id
    #     self.student.new_user._password = password

    #     self.assert_to_representation(
    #         self.student,
    #         new_data={"user": {"password": password}, "login_id": login_id},
    #     )


# ------------------------------------------------------------------------------
# Action serializers
# ------------------------------------------------------------------------------


class TestCreateStudentSerializer(ModelSerializerTestCase[Student]):
    model_serializer_class = CreateStudentSerializer
<<<<<<< HEAD
    fixtures = ["school_1"]
=======
    # fixtures = ["school_1"]
>>>>>>> d832777b

    def setUp(self):
        klass = Class.objects.first()
        assert klass
        self.klass = klass

    def test_create_many(self):
        """Can create many instances of the student model."""
        self.assert_create_many(
            validated_data=[
                {
                    "new_user": {"first_name": "Joshua"},
                    "class_field": {"access_code": self.klass.access_code},
                },
                {
                    "new_user": {"first_name": "Roxy"},
                    "class_field": {"access_code": self.klass.access_code},
                },
            ]
        )


class TestReleaseStudentSerializer(ModelSerializerTestCase[Student]):
    model_serializer_class = ReleaseStudentSerializer
<<<<<<< HEAD
    fixtures = ["school_1"]
=======
    # fixtures = ["school_1"]
>>>>>>> d832777b

    def setUp(self):
        student = Student.objects.first()
        assert student
        self.student = student

    def test_update_many(self):
        """The student is converted to an independent."""
        self.assert_update_many(
            instance=[self.student],
            validated_data=[
                {
                    "new_user": {
<<<<<<< HEAD
                        "email": f"{self.student.pk}@school1.com",
=======
                        "email": f"{self.student.pk}@gmail.com",
>>>>>>> d832777b
                        "first_name": "Indiana",
                    }
                }
            ],
<<<<<<< HEAD
            new_data=[{"class_field_id": None}],
=======
            new_data=[
                {
                    "class_field_id": None,
                    "new_user": {"username": f"{self.student.pk}@gmail.com"},
                }
            ],
>>>>>>> d832777b
        )


class TestTransferStudentSerializer(ModelSerializerTestCase[Student]):
    model_serializer_class = TransferStudentSerializer
    fixtures = ["school_1"]

    def setUp(self):
        self.class_1 = Class.objects.get(name="Class 1 @ School 1")
        self.class_2 = Class.objects.get(name="Class 2 @ School 1")

    def test_update(self):
        """The student-user is transferred to another class."""
        students = self.class_1.students.all()

        self.assert_update_many(
            instance=list(students),
            validated_data=[
                {
                    "new_user": {"first_name": f"TransferStudent{student.pk}"},
                    "class_field": {"access_code": self.class_2.access_code},
                }
                for student in students
            ],
        )


class TestResetStudentPasswordSerializer(ModelSerializerTestCase[Student]):
    model_serializer_class = ResetStudentPasswordSerializer
<<<<<<< HEAD
    fixtures = ["school_1"]
=======
    # fixtures = ["school_1"]
>>>>>>> d832777b

    def setUp(self):
        student = Student.objects.first()
        assert student
        self.student = student

    def test_update_many(self):
        """The students' password is reset."""
        password = "password"
        # pylint: disable-next=line-too-long
        password_hash = "pbkdf2_sha256$720000$Jp50WPBA6WZImUIpj3UcVm$OJWB8+UoW5lLaUkHLYo0cKgMkyRI6qnqVOWxYEsi9T0="
<<<<<<< HEAD
=======
        # pylint: disable-next=protected-access
        login_id = StudentUser._get_random_login_id()
>>>>>>> d832777b

        with patch(
            "django.contrib.auth.base_user.make_password",
            return_value=password_hash,
        ) as make_password:
<<<<<<< HEAD
            self.assert_update_many(
                instance=[self.student],
                validated_data=[{"new_user": {"password": password}}],
                new_data=[{"new_user": {"password": password_hash}}],
            )

=======
            with patch.object(
                StudentUser, "_get_random_login_id", return_value=login_id
            ) as get_random_login_id:
                self.assert_update_many(
                    instance=[self.student],
                    validated_data=[{"new_user": {"password": password}}],
                    new_data=[
                        {
                            "new_user": {"password": password_hash},
                            "login_id": login_id,
                        }
                    ],
                )

                get_random_login_id.assert_called_once()
>>>>>>> d832777b
            make_password.assert_called_once_with(password)<|MERGE_RESOLUTION|>--- conflicted
+++ resolved
@@ -14,7 +14,6 @@
     NonAdminSchoolTeacherUser,
     Student,
     StudentUser,
-<<<<<<< HEAD
 )
 
 from ...serializers.student import (
@@ -28,26 +27,8 @@
 )
 
 # pylint: disable=missing-class-docstring
-=======
-)
-
-from ...serializers.student import (
-    BaseStudentListSerializer,
-    BaseStudentPasswordSerializer,
-    BaseStudentSerializer,
-    CreateStudentSerializer,
-    ReleaseStudentSerializer,
-    ResetStudentPasswordSerializer,
-    TransferStudentSerializer,
-)
->>>>>>> d832777b
-
-# pylint: disable=missing-class-docstring
-
-<<<<<<< HEAD
-=======
-
->>>>>>> d832777b
+
+
 # ------------------------------------------------------------------------------
 # Base serializers
 # ------------------------------------------------------------------------------
@@ -56,9 +37,6 @@
 class TestBaseStudentListSerializer(ModelListSerializerTestCase[Student]):
     model_serializer_class = BaseStudentSerializer
     model_list_serializer_class = BaseStudentListSerializer
-<<<<<<< HEAD
-    fixtures = ["school_1"]
-=======
     # fixtures = ["school_1"]
 
     def setUp(self):
@@ -129,7 +107,6 @@
         self.non_admin_school_teacher_user = (
             NonAdminSchoolTeacherUser.objects.get(email="teacher@school1.com")
         )
->>>>>>> d832777b
 
     def setUp(self):
         student_user = StudentUser.objects.first()
@@ -252,11 +229,7 @@
 
 class TestBaseStudentPasswordSerializer(ModelSerializerTestCase[Student]):
     model_serializer_class = BaseStudentPasswordSerializer
-<<<<<<< HEAD
-    fixtures = ["school_1"]
-=======
-    # fixtures = ["school_1"]
->>>>>>> d832777b
+    # fixtures = ["school_1"]
 
     def setUp(self):
         student = Student.objects.first()
@@ -282,11 +255,7 @@
 
 class TestCreateStudentSerializer(ModelSerializerTestCase[Student]):
     model_serializer_class = CreateStudentSerializer
-<<<<<<< HEAD
-    fixtures = ["school_1"]
-=======
-    # fixtures = ["school_1"]
->>>>>>> d832777b
+    # fixtures = ["school_1"]
 
     def setUp(self):
         klass = Class.objects.first()
@@ -311,11 +280,7 @@
 
 class TestReleaseStudentSerializer(ModelSerializerTestCase[Student]):
     model_serializer_class = ReleaseStudentSerializer
-<<<<<<< HEAD
-    fixtures = ["school_1"]
-=======
-    # fixtures = ["school_1"]
->>>>>>> d832777b
+    # fixtures = ["school_1"]
 
     def setUp(self):
         student = Student.objects.first()
@@ -329,25 +294,17 @@
             validated_data=[
                 {
                     "new_user": {
-<<<<<<< HEAD
-                        "email": f"{self.student.pk}@school1.com",
-=======
                         "email": f"{self.student.pk}@gmail.com",
->>>>>>> d832777b
                         "first_name": "Indiana",
                     }
                 }
             ],
-<<<<<<< HEAD
-            new_data=[{"class_field_id": None}],
-=======
             new_data=[
                 {
                     "class_field_id": None,
                     "new_user": {"username": f"{self.student.pk}@gmail.com"},
                 }
             ],
->>>>>>> d832777b
         )
 
 
@@ -377,11 +334,7 @@
 
 class TestResetStudentPasswordSerializer(ModelSerializerTestCase[Student]):
     model_serializer_class = ResetStudentPasswordSerializer
-<<<<<<< HEAD
-    fixtures = ["school_1"]
-=======
-    # fixtures = ["school_1"]
->>>>>>> d832777b
+    # fixtures = ["school_1"]
 
     def setUp(self):
         student = Student.objects.first()
@@ -393,24 +346,13 @@
         password = "password"
         # pylint: disable-next=line-too-long
         password_hash = "pbkdf2_sha256$720000$Jp50WPBA6WZImUIpj3UcVm$OJWB8+UoW5lLaUkHLYo0cKgMkyRI6qnqVOWxYEsi9T0="
-<<<<<<< HEAD
-=======
         # pylint: disable-next=protected-access
         login_id = StudentUser._get_random_login_id()
->>>>>>> d832777b
 
         with patch(
             "django.contrib.auth.base_user.make_password",
             return_value=password_hash,
         ) as make_password:
-<<<<<<< HEAD
-            self.assert_update_many(
-                instance=[self.student],
-                validated_data=[{"new_user": {"password": password}}],
-                new_data=[{"new_user": {"password": password_hash}}],
-            )
-
-=======
             with patch.object(
                 StudentUser, "_get_random_login_id", return_value=login_id
             ) as get_random_login_id:
@@ -426,5 +368,4 @@
                 )
 
                 get_random_login_id.assert_called_once()
->>>>>>> d832777b
             make_password.assert_called_once_with(password)