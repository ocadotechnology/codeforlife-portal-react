--- conflicted
+++ resolved
@@ -17,11 +17,7 @@
     serializer_class = AuthFactorSerializer
 
     def get_queryset(self):
-<<<<<<< HEAD
-        return AuthFactor.objects.filter(user=self.request.user)
-=======
         return AuthFactor.objects.filter(user=self.request.auth_user)
->>>>>>> cc76c1aa
 
     def get_permissions(self):
         if self.action in ["retrieve", "bulk"]:
