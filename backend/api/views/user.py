--- conflicted
+++ resolved
@@ -9,11 +9,7 @@
 from uuid import uuid4
 
 from codeforlife.request import Request
-<<<<<<< HEAD
 from codeforlife.user.models import Teacher, User, UserProfile
-=======
-from codeforlife.user.models import User
->>>>>>> 80968af8
 from codeforlife.user.permissions import InSchool, IsTeacher
 from codeforlife.user.views import UserViewSet as _UserViewSet
 from django.contrib.auth.tokens import (
@@ -43,14 +39,11 @@
             return [IsTeacher(is_admin=True), InSchool()]
         if self.action == "bulk":
             return [IsTeacher(), InSchool()]
-<<<<<<< HEAD
-=======
         if self.action == "partial_update":
             if "teacher" in self.request.data:
                 return [IsTeacher(is_admin=True), InSchool()]
             if "student" in self.request.data:
                 return [IsTeacher(), InSchool()]
->>>>>>> 80968af8
 
         return super().get_permissions()
 
