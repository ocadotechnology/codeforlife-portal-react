"""
© Ocado Group
Created on 23/01/2024 at 17:53:44(+00:00).
"""


from codeforlife.permissions import OR, AllowNone
from codeforlife.request import Request
from codeforlife.user.models import Class, SchoolTeacher, StudentUser, User
from codeforlife.user.permissions import IsIndependent, IsTeacher
from codeforlife.user.views import UserViewSet as _UserViewSet
from django.contrib.auth.tokens import (
    PasswordResetTokenGenerator,
    default_token_generator,
)
from rest_framework import status
from rest_framework.decorators import action
from rest_framework.permissions import AllowAny
from rest_framework.response import Response

from ..serializers import (
    HandleIndependentUserJoinClassRequestSerializer,
    UserSerializer,
)

# NOTE: type hint to help Intellisense.
default_token_generator: PasswordResetTokenGenerator = default_token_generator


# pylint: disable-next=missing-class-docstring,too-many-ancestors
class UserViewSet(_UserViewSet):
    http_method_names = ["get", "post", "patch", "delete", "put"]

    # pylint: disable-next=too-many-return-statements
    def get_permissions(self):
        if self.action == "bulk":
            return [AllowNone()]
        if self.action == "destroy":
            return [OR(IsTeacher(), IsIndependent())]
        if self.action == "independents__handle_join_class_request":
            return [OR(IsTeacher(is_admin=True), IsTeacher(in_class=True))]
        if self.action == "partial_update":
            # If updating a teacher-user.
            if "teacher" in self.request.data:
                return [IsTeacher(is_admin=True)]
            # If updating a student-user.
            if "student" in self.request.data:
                return [OR(IsTeacher(is_admin=True), IsTeacher(in_class=True))]
            if "requesting_to_join_class" in self.request.data:
                return [IsIndependent()]

        return super().get_permissions()

    def get_serializer_class(self):
        if self.action == "independents__handle_join_class_request":
            return HandleIndependentUserJoinClassRequestSerializer

        return UserSerializer

    def get_queryset(self, user_class=User):
        if self.action == "independents__handle_join_class_request":
            return self.request.school_teacher_user.teacher.indy_users

        queryset = super().get_queryset(user_class)
        if self.action == "destroy" or (
            self.action == "partial_update" and self.request.auth_user.student
        ):
            queryset = queryset.filter(pk=self.request.auth_user.pk)

        return queryset

    def destroy(self, request, *args, **kwargs):
        user = self.get_object()

        def anonymize_user(user: User):
            user.first_name = ""
            user.last_name = ""
            user.email = ""
            user.is_active = False
            user.save()

        if user.teacher:
            if user.teacher.school:
                other_school_teachers = SchoolTeacher.objects.filter(
                    school=user.teacher.school
                ).exclude(pk=user.teacher.pk)

                if not other_school_teachers.exists():
                    user.teacher.school.anonymise()
                elif (
                    user.teacher.is_admin
                    and not other_school_teachers.filter(is_admin=True).exists()
                ):
                    return Response(status=status.HTTP_409_CONFLICT)

            klass: Class  # TODO: delete in new data schema
            for klass in user.teacher.class_teacher.all():
                for student_user in StudentUser.objects.filter(
                    new_student__class_field=klass
                ):
                    anonymize_user(student_user)

                klass.anonymise()

        anonymize_user(user)

        return Response(status=status.HTTP_204_NO_CONTENT)

    # TODO: convert to update action (HTTP PUT).
    @action(
        detail=True,
        methods=["get", "patch"],
        url_path="reset-password/(?P<token>.+)",
        permission_classes=[AllowAny],
    )
    def reset_password(self, request: Request, pk: str, token: str):
        """
        Handles password reset for a user. On GET, checks validity of user PK
        and token. On PATCH, rechecks these params and performs new password
        validation and update.
        :param token: Django-generated user token for password reset, expires
        after 1 hour.
        """

        user_not_found_response = Response(
            {"non_field_errors": ["No user found for given ID."]},
            status=status.HTTP_400_BAD_REQUEST,
        )

        if pk is None:
            return user_not_found_response

        try:
            user = User.objects.get(pk=int(pk))
        except (ValueError, User.DoesNotExist):
            return user_not_found_response

        if not default_token_generator.check_token(user, token):
            return Response(
                {"non_field_errors": ["Token doesn't match given user."]},
                status=status.HTTP_400_BAD_REQUEST,
            )

        if request.method == "PATCH":
            serializer = self.get_serializer(user, data=request.data)
            serializer.is_valid(raise_exception=True)
            serializer.save()

            # TODO: Check if need to handle resetting ratelimit & unblocking
            #  of user

        return Response()

    # TODO: convert to update action (HTTP PUT).
    @action(
        detail=False,
        methods=["post"],
        url_path="request-password-reset",
        permission_classes=[AllowAny],
    )
    def request_password_reset(self, request: Request):
        """
        Generates a reset password URL to be emailed to the user if the
        given email address exists.
        """
        email = request.data.get("email")

        if email is None:
            return Response(
                {"email": ["Field is required."]},
                status=status.HTTP_400_BAD_REQUEST,
            )

        try:
            user = User.objects.get(email__iexact=email)
        except User.DoesNotExist:
            # NOTE: Always return a 200 here - a noticeable change in
            # behaviour would allow email enumeration.
            return Response()

        token = default_token_generator.make_token(user)

        reset_password_url = self.reverse_action(
            "reset-password", kwargs={"pk": user.pk, "token": token}
        )

        # TODO: Send email to user with URL to reset password.
        return Response(
            {
                "reset_password_url": reset_password_url,
                "pk": user.pk,
                "token": token,
            }
        )

<<<<<<< HEAD
=======
    # TODO: convert to update action (HTTP PUT).
>>>>>>> d832777b
    @action(
        detail=True,
        methods=["patch"],
        url_path="independents/handle-join-class-request",
    )
    def independents__handle_join_class_request(
        self, request: Request, pk: str
    ):
        """Handle an independent user's request to join a class."""
        serializer = self.get_serializer(
            self.get_object(),
            data=request.data,
            context=self.get_serializer_context(),
        )

        serializer.is_valid(raise_exception=True)
        serializer.save()

        return Response(serializer.data)<|MERGE_RESOLUTION|>--- conflicted
+++ resolved
@@ -193,10 +193,7 @@
             }
         )
 
-<<<<<<< HEAD
-=======
     # TODO: convert to update action (HTTP PUT).
->>>>>>> d832777b
     @action(
         detail=True,
         methods=["patch"],
