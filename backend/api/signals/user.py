--- conflicted
+++ resolved
@@ -5,10 +5,7 @@
 All signals for the User model.
 """
 
-<<<<<<< HEAD
-=======
 import pyotp
->>>>>>> 558feaff
 from codeforlife.models.signals.pre_save import (
     previous_values_are_unequal,
     was_created,
@@ -16,7 +13,6 @@
 from codeforlife.user.models import User, UserProfile
 from django.db.models.signals import post_save, pre_save
 from django.dispatch import receiver
-import pyotp
 
 # pylint: disable=unused-argument
 
