--- conflicted
+++ resolved
@@ -5,17 +5,7 @@
 
 from rest_framework.routers import DefaultRouter
 
-<<<<<<< HEAD
-from .views import (
-    AuthFactorViewSet,
-    ClassViewSet,
-    OtpBypassTokenViewSet,
-    SchoolViewSet,
-    UserViewSet,
-)
-=======
 from .views import AuthFactorViewSet, ClassViewSet, SchoolViewSet, UserViewSet
->>>>>>> 558feaff
 
 router = DefaultRouter()
 router.register(
