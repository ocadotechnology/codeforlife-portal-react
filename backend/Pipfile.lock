{
    "_meta": {
        "hash": {
<<<<<<< HEAD
            "sha256": "bb5af573c4abeacd34f2cf11f767cf0e970312ac8da8f49501e0b8f75b93ce03"
=======
            "sha256": "f13456df29f1ee78415489207b55fc24d23c5097ecb75808bdb142f8433fe9d6"
>>>>>>> 558feaff
        },
        "pipfile-spec": 6,
        "requires": {
            "python_version": "3.8"
        },
        "sources": [
            {
                "name": "pypi",
                "url": "https://pypi.org/simple",
                "verify_ssl": true
            }
        ]
    },
    "default": {
        "aimmo": {
            "hashes": [
                "sha256:b89f83586412320b147ea61b4277599732c10e7668fba5b2d0a383db6a173145",
                "sha256:bd2841b24d7830096b7cc81bdf7548377d30602f1a1b3d9e9084a58b11557413"
            ],
            "index": "pypi",
            "version": "==2.10.6"
        },
        "asgiref": {
            "hashes": [
                "sha256:89b2ef2247e3b562a16eef663bc0e2e703ec6468e2fa8a5cd61cd449786d4f6e",
                "sha256:9e0ce3aa93a819ba5b45120216b23878cf6e8525eb3848653452b4192b92afed"
            ],
            "markers": "python_version >= '3.7'",
            "version": "==3.7.2"
        },
        "attrs": {
            "hashes": [
                "sha256:935dc3b529c262f6cf76e50877d35a4bd3c1de194fd41f47a2b7ae8f19971f30",
                "sha256:99b87a485a5820b23b879f04c2305b44b951b502fd64be915879d77a7e8fc6f1"
            ],
            "markers": "python_version >= '3.7'",
            "version": "==23.2.0"
        },
        "cachetools": {
            "hashes": [
                "sha256:086ee420196f7b2ab9ca2db2520aca326318b68fe5ba8bc4d49cca91add450f2",
                "sha256:861f35a13a451f94e301ce2bec7cac63e881232ccce7ed67fab9b5df4d3beaa1"
            ],
            "markers": "python_version >= '3.7'",
            "version": "==5.3.2"
        },
        "certifi": {
            "hashes": [
                "sha256:9b469f3a900bf28dc19b8cfbf8019bf47f7fdd1a65a1d4ffb98fc14166beb4d1",
                "sha256:e036ab49d5b79556f99cfc2d9320b34cfbe5be05c5871b51de9329f0603b0474"
            ],
            "markers": "python_version >= '3.6'",
            "version": "==2023.11.17"
        },
        "cfl-common": {
            "hashes": [
                "sha256:24045d5550c741249a1d466cfb90149883454833accb48bbdb1aceec51e885c1",
                "sha256:e28553af70dc4388fc73a6dfb4ece08e8518f21531d63213b448d24a5c0abef3"
            ],
            "index": "pypi",
            "version": "==6.37.1"
        },
        "charset-normalizer": {
            "hashes": [
                "sha256:06435b539f889b1f6f4ac1758871aae42dc3a8c0e24ac9e60c2384973ad73027",
                "sha256:06a81e93cd441c56a9b65d8e1d043daeb97a3d0856d177d5c90ba85acb3db087",
                "sha256:0a55554a2fa0d408816b3b5cedf0045f4b8e1a6065aec45849de2d6f3f8e9786",
                "sha256:0b2b64d2bb6d3fb9112bafa732def486049e63de9618b5843bcdd081d8144cd8",
                "sha256:10955842570876604d404661fbccbc9c7e684caf432c09c715ec38fbae45ae09",
                "sha256:122c7fa62b130ed55f8f285bfd56d5f4b4a5b503609d181f9ad85e55c89f4185",
                "sha256:1ceae2f17a9c33cb48e3263960dc5fc8005351ee19db217e9b1bb15d28c02574",
                "sha256:1d3193f4a680c64b4b6a9115943538edb896edc190f0b222e73761716519268e",
                "sha256:1f79682fbe303db92bc2b1136016a38a42e835d932bab5b3b1bfcfbf0640e519",
                "sha256:2127566c664442652f024c837091890cb1942c30937add288223dc895793f898",
                "sha256:22afcb9f253dac0696b5a4be4a1c0f8762f8239e21b99680099abd9b2b1b2269",
                "sha256:25baf083bf6f6b341f4121c2f3c548875ee6f5339300e08be3f2b2ba1721cdd3",
                "sha256:2e81c7b9c8979ce92ed306c249d46894776a909505d8f5a4ba55b14206e3222f",
                "sha256:3287761bc4ee9e33561a7e058c72ac0938c4f57fe49a09eae428fd88aafe7bb6",
                "sha256:34d1c8da1e78d2e001f363791c98a272bb734000fcef47a491c1e3b0505657a8",
                "sha256:37e55c8e51c236f95b033f6fb391d7d7970ba5fe7ff453dad675e88cf303377a",
                "sha256:3d47fa203a7bd9c5b6cee4736ee84ca03b8ef23193c0d1ca99b5089f72645c73",
                "sha256:3e4d1f6587322d2788836a99c69062fbb091331ec940e02d12d179c1d53e25fc",
                "sha256:42cb296636fcc8b0644486d15c12376cb9fa75443e00fb25de0b8602e64c1714",
                "sha256:45485e01ff4d3630ec0d9617310448a8702f70e9c01906b0d0118bdf9d124cf2",
                "sha256:4a78b2b446bd7c934f5dcedc588903fb2f5eec172f3d29e52a9096a43722adfc",
                "sha256:4ab2fe47fae9e0f9dee8c04187ce5d09f48eabe611be8259444906793ab7cbce",
                "sha256:4d0d1650369165a14e14e1e47b372cfcb31d6ab44e6e33cb2d4e57265290044d",
                "sha256:549a3a73da901d5bc3ce8d24e0600d1fa85524c10287f6004fbab87672bf3e1e",
                "sha256:55086ee1064215781fff39a1af09518bc9255b50d6333f2e4c74ca09fac6a8f6",
                "sha256:572c3763a264ba47b3cf708a44ce965d98555f618ca42c926a9c1616d8f34269",
                "sha256:573f6eac48f4769d667c4442081b1794f52919e7edada77495aaed9236d13a96",
                "sha256:5b4c145409bef602a690e7cfad0a15a55c13320ff7a3ad7ca59c13bb8ba4d45d",
                "sha256:6463effa3186ea09411d50efc7d85360b38d5f09b870c48e4600f63af490e56a",
                "sha256:65f6f63034100ead094b8744b3b97965785388f308a64cf8d7c34f2f2e5be0c4",
                "sha256:663946639d296df6a2bb2aa51b60a2454ca1cb29835324c640dafb5ff2131a77",
                "sha256:6897af51655e3691ff853668779c7bad41579facacf5fd7253b0133308cf000d",
                "sha256:68d1f8a9e9e37c1223b656399be5d6b448dea850bed7d0f87a8311f1ff3dabb0",
                "sha256:6ac7ffc7ad6d040517be39eb591cac5ff87416c2537df6ba3cba3bae290c0fed",
                "sha256:6b3251890fff30ee142c44144871185dbe13b11bab478a88887a639655be1068",
                "sha256:6c4caeef8fa63d06bd437cd4bdcf3ffefe6738fb1b25951440d80dc7df8c03ac",
                "sha256:6ef1d82a3af9d3eecdba2321dc1b3c238245d890843e040e41e470ffa64c3e25",
                "sha256:753f10e867343b4511128c6ed8c82f7bec3bd026875576dfd88483c5c73b2fd8",
                "sha256:7cd13a2e3ddeed6913a65e66e94b51d80a041145a026c27e6bb76c31a853c6ab",
                "sha256:7ed9e526742851e8d5cc9e6cf41427dfc6068d4f5a3bb03659444b4cabf6bc26",
                "sha256:7f04c839ed0b6b98b1a7501a002144b76c18fb1c1850c8b98d458ac269e26ed2",
                "sha256:802fe99cca7457642125a8a88a084cef28ff0cf9407060f7b93dca5aa25480db",
                "sha256:80402cd6ee291dcb72644d6eac93785fe2c8b9cb30893c1af5b8fdd753b9d40f",
                "sha256:8465322196c8b4d7ab6d1e049e4c5cb460d0394da4a27d23cc242fbf0034b6b5",
                "sha256:86216b5cee4b06df986d214f664305142d9c76df9b6512be2738aa72a2048f99",
                "sha256:87d1351268731db79e0f8e745d92493ee2841c974128ef629dc518b937d9194c",
                "sha256:8bdb58ff7ba23002a4c5808d608e4e6c687175724f54a5dade5fa8c67b604e4d",
                "sha256:8c622a5fe39a48f78944a87d4fb8a53ee07344641b0562c540d840748571b811",
                "sha256:8d756e44e94489e49571086ef83b2bb8ce311e730092d2c34ca8f7d925cb20aa",
                "sha256:8f4a014bc36d3c57402e2977dada34f9c12300af536839dc38c0beab8878f38a",
                "sha256:9063e24fdb1e498ab71cb7419e24622516c4a04476b17a2dab57e8baa30d6e03",
                "sha256:90d558489962fd4918143277a773316e56c72da56ec7aa3dc3dbbe20fdfed15b",
                "sha256:923c0c831b7cfcb071580d3f46c4baf50f174be571576556269530f4bbd79d04",
                "sha256:95f2a5796329323b8f0512e09dbb7a1860c46a39da62ecb2324f116fa8fdc85c",
                "sha256:96b02a3dc4381e5494fad39be677abcb5e6634bf7b4fa83a6dd3112607547001",
                "sha256:9f96df6923e21816da7e0ad3fd47dd8f94b2a5ce594e00677c0013018b813458",
                "sha256:a10af20b82360ab00827f916a6058451b723b4e65030c5a18577c8b2de5b3389",
                "sha256:a50aebfa173e157099939b17f18600f72f84eed3049e743b68ad15bd69b6bf99",
                "sha256:a981a536974bbc7a512cf44ed14938cf01030a99e9b3a06dd59578882f06f985",
                "sha256:a9a8e9031d613fd2009c182b69c7b2c1ef8239a0efb1df3f7c8da66d5dd3d537",
                "sha256:ae5f4161f18c61806f411a13b0310bea87f987c7d2ecdbdaad0e94eb2e404238",
                "sha256:aed38f6e4fb3f5d6bf81bfa990a07806be9d83cf7bacef998ab1a9bd660a581f",
                "sha256:b01b88d45a6fcb69667cd6d2f7a9aeb4bf53760d7fc536bf679ec94fe9f3ff3d",
                "sha256:b261ccdec7821281dade748d088bb6e9b69e6d15b30652b74cbbac25e280b796",
                "sha256:b2b0a0c0517616b6869869f8c581d4eb2dd83a4d79e0ebcb7d373ef9956aeb0a",
                "sha256:b4a23f61ce87adf89be746c8a8974fe1c823c891d8f86eb218bb957c924bb143",
                "sha256:bd8f7df7d12c2db9fab40bdd87a7c09b1530128315d047a086fa3ae3435cb3a8",
                "sha256:beb58fe5cdb101e3a055192ac291b7a21e3b7ef4f67fa1d74e331a7f2124341c",
                "sha256:c002b4ffc0be611f0d9da932eb0f704fe2602a9a949d1f738e4c34c75b0863d5",
                "sha256:c083af607d2515612056a31f0a8d9e0fcb5876b7bfc0abad3ecd275bc4ebc2d5",
                "sha256:c180f51afb394e165eafe4ac2936a14bee3eb10debc9d9e4db8958fe36afe711",
                "sha256:c235ebd9baae02f1b77bcea61bce332cb4331dc3617d254df3323aa01ab47bd4",
                "sha256:cd70574b12bb8a4d2aaa0094515df2463cb429d8536cfb6c7ce983246983e5a6",
                "sha256:d0eccceffcb53201b5bfebb52600a5fb483a20b61da9dbc885f8b103cbe7598c",
                "sha256:d965bba47ddeec8cd560687584e88cf699fd28f192ceb452d1d7ee807c5597b7",
                "sha256:db364eca23f876da6f9e16c9da0df51aa4f104a972735574842618b8c6d999d4",
                "sha256:ddbb2551d7e0102e7252db79ba445cdab71b26640817ab1e3e3648dad515003b",
                "sha256:deb6be0ac38ece9ba87dea880e438f25ca3eddfac8b002a2ec3d9183a454e8ae",
                "sha256:e06ed3eb3218bc64786f7db41917d4e686cc4856944f53d5bdf83a6884432e12",
                "sha256:e27ad930a842b4c5eb8ac0016b0a54f5aebbe679340c26101df33424142c143c",
                "sha256:e537484df0d8f426ce2afb2d0f8e1c3d0b114b83f8850e5f2fbea0e797bd82ae",
                "sha256:eb00ed941194665c332bf8e078baf037d6c35d7c4f3102ea2d4f16ca94a26dc8",
                "sha256:eb6904c354526e758fda7167b33005998fb68c46fbc10e013ca97f21ca5c8887",
                "sha256:eb8821e09e916165e160797a6c17edda0679379a4be5c716c260e836e122f54b",
                "sha256:efcb3f6676480691518c177e3b465bcddf57cea040302f9f4e6e191af91174d4",
                "sha256:f27273b60488abe721a075bcca6d7f3964f9f6f067c8c4c605743023d7d3944f",
                "sha256:f30c3cb33b24454a82faecaf01b19c18562b1e89558fb6c56de4d9118a032fd5",
                "sha256:fb69256e180cb6c8a894fee62b3afebae785babc1ee98b81cdf68bbca1987f33",
                "sha256:fd1abc0d89e30cc4e02e4064dc67fcc51bd941eb395c502aac3ec19fab46b519",
                "sha256:ff8fa367d09b717b2a17a052544193ad76cd49979c805768879cb63d9ca50561"
            ],
            "markers": "python_full_version >= '3.7.0'",
            "version": "==3.3.2"
        },
        "click": {
            "hashes": [
                "sha256:ae74fb96c20a0277a1d615f1e4d73c8414f5a98db8b799a7931d1582f3390c28",
                "sha256:ca9853ad459e787e2192211578cc907e7594e294c7ccc834310722b41b9ca6de"
            ],
            "markers": "python_version >= '3.7'",
            "version": "==8.1.7"
        },
        "codeforlife": {
            "git": "https://github.com/ocadotechnology/codeforlife-package-python.git",
<<<<<<< HEAD
            "ref": "d1bb9428130a99401e2b3ff885d4f3326e609669"
=======
            "ref": "77d64137bebb6e53814e204bfa97e68092185fe2"
>>>>>>> 558feaff
        },
        "codeforlife-portal": {
            "hashes": [
                "sha256:3c31ac0135af0cd78ec39e1b3e32ba98e514c05d944447e504002c000ce6b334",
                "sha256:63a234390da9728139de7fbe8a4da9f4ca4b4b24d37c4bed248e5d49af563e53"
            ],
            "index": "pypi",
            "version": "==6.37.1"
        },
        "defusedxml": {
            "hashes": [
                "sha256:1bb3032db185915b62d7c6209c5a8792be6a32ab2fedacc84e01b52c51aa3e69",
                "sha256:a352e7e428770286cc899e2542b6cdaedb2b4953ff269a210103ec58f6198a61"
            ],
            "markers": "python_version >= '2.7' and python_version not in '3.0, 3.1, 3.2, 3.3, 3.4'",
            "version": "==0.7.1"
        },
        "diff-match-patch": {
            "hashes": [
                "sha256:953019cdb9c9d2c9e47b5b12bcff3cf4746fc4598eb406076fa1fc27e6a1f15c",
                "sha256:dce43505fb7b1b317de7195579388df0746d90db07015ed47a85e5e44930ef93"
            ],
            "markers": "python_version >= '3.7'",
            "version": "==20230430"
        },
        "django": {
            "hashes": [
                "sha256:a477ab326ae7d8807dc25c186b951ab8c7648a3a23f9497763c37307a2b5ef87",
                "sha256:dec2a116787b8e14962014bf78e120bba454135108e1af9e9b91ade7b2964c40"
            ],
            "index": "pypi",
            "markers": "python_version >= '3.6'",
            "version": "==3.2.20"
        },
        "django-classy-tags": {
            "hashes": [
                "sha256:25eb4f95afee396148683bfb4811b83b3f5729218d73ad0a3399271a6f9fcc49",
                "sha256:d59d98bdf96a764dcf7a2929a86439d023b283a9152492811c7e44fc47555bc9"
            ],
            "index": "pypi",
            "version": "==2.0.0"
        },
        "django-cors-headers": {
            "hashes": [
                "sha256:36a8d7a6dee6a85f872fe5916cc878a36d0812043866355438dfeda0b20b6b78",
                "sha256:88a4bfae24b6404dd0e0640203cb27704a2a57fd546a429e5d821dfa53dd1acf"
            ],
            "index": "pypi",
            "markers": "python_version >= '3.7'",
            "version": "==4.1.0"
        },
        "django-countries": {
            "hashes": [
                "sha256:5a4ee958f77810bcc38ae96605e47d76a707e81f53cf2938743ef45faafd2fce",
                "sha256:b6b439cc5c7e766ec2335615160fdcebb9f2774ccc17aaa5e173306832d77594"
            ],
            "index": "pypi",
            "version": "==7.3.1"
        },
        "django-csp": {
            "hashes": [
                "sha256:01443a07723f9a479d498bd7bb63571aaa771e690f64bde515db6cdb76e8041a",
                "sha256:01eda02ad3f10261c74131cdc0b5a6a62b7c7ad4fd017fbefb7a14776e0a9727"
            ],
            "index": "pypi",
            "version": "==3.7"
        },
        "django-filter": {
            "hashes": [
                "sha256:2fe15f78108475eda525692813205fa6f9e8c1caf1ae65daa5862d403c6dbf00",
                "sha256:d12d8e0fc6d3eb26641e553e5d53b191eb8cec611427d4bdce0becb1f7c172b5"
            ],
            "markers": "python_version >= '3.7'",
            "version": "==23.2"
        },
        "django-formtools": {
            "hashes": [
                "sha256:304fa777b8ef9e0693ce7833f885cb89ba46b0e46fc23b01176900a93f46742f",
                "sha256:c5272c03c1cd51b2375abf7397a199a3148a9fbbf2f100e186467a84025d13b2"
            ],
            "index": "pypi",
            "version": "==2.2"
        },
        "django-import-export": {
            "hashes": [
                "sha256:12edb7ba1f7f9b392d0257a2ae68086020e53ab2c7bd2b21a56ec17fbb83826b",
                "sha256:b1b7385627ed61063cd9764e8c19cce3ce8945626f7953262df8162b0feec376"
            ],
            "index": "pypi",
            "markers": "python_version >= '3.8'",
            "version": "==3.3.6"
        },
        "django-js-reverse": {
            "hashes": [
                "sha256:2a392d169f44e30b883c30dfcfd917a14167ce8fe196c99d2385b31c90d77aa0",
                "sha256:8134c2ab6307c945edfa90671ca65e85d6c1754d48566bdd6464be259cc80c30"
            ],
            "version": "==0.9.1"
        },
        "django-otp": {
            "hashes": [
                "sha256:8ba5ab9bd2738c7321376c349d7cce49cf4404e79f6804e0a3cc462a91728e18",
                "sha256:f523fb9dec420f28a29d3e2ad72ac06f64588956ed4f2b5b430d8e957ebb8287"
            ],
            "index": "pypi",
            "version": "==1.0.2"
        },
        "django-phonenumber-field": {
            "hashes": [
                "sha256:72a3e7a3e7493bf2a12c07a3bc77ce89813acc16592bf04d0eee3b5a452097ed",
                "sha256:a31b4f05ac0ff898661516c84940f83adb5cdcf0ae4b9b1d31bb8ad3ff345b58"
            ],
            "markers": "python_version >= '3.7'",
            "version": "==6.4.0"
        },
        "django-pipeline": {
            "hashes": [
                "sha256:26f1d344a7bf39bc92c9dc520093471d912de53abd7d22ac715e77d779a831c8",
                "sha256:56c299cec0e644e77d5f928f4cebfff804b919cc10ff5c0bfaa070ff57e8da44"
            ],
            "index": "pypi",
            "version": "==2.0.8"
        },
        "django-preventconcurrentlogins": {
            "hashes": [
                "sha256:9cb45fcd63edeec55e5ac29bbd2ee96974dc2a72d74ab88088dbf6a1f52978e9"
            ],
            "index": "pypi",
            "version": "==0.8.2"
        },
        "django-ratelimit": {
            "hashes": [
                "sha256:73223d860abd5c5d7b9a807fabb39a6220068129b514be8d78044b52607ab154",
                "sha256:857e797f23de948b204a31dba9d88aea3ce731b7a5d926d0240c772e19b5486f"
            ],
            "index": "pypi",
            "markers": "python_version >= '3.4'",
            "version": "==3.0.1"
        },
        "django-recaptcha": {
            "hashes": [
                "sha256:567784963fd5400feaf92e8951d8dbbbdb4b4c48a76e225d4baa63a2c9d2cd8c"
            ],
            "index": "pypi",
            "version": "==2.0.6"
        },
        "django-sekizai": {
            "hashes": [
                "sha256:5c5e16845d37ce822fc655ce79ec02715191b3d03330b550997bcb842cf24fdf",
                "sha256:e829f09b0d6bf01ee5cde05de1fb3faf2fbc5df66dc4dc280fbaac224ca4336f"
            ],
            "index": "pypi",
            "version": "==2.0.0"
        },
        "django-treebeard": {
            "hashes": [
                "sha256:83aebc34a9f06de7daaec330d858d1c47887e81be3da77e3541fe7368196dd8a"
            ],
            "index": "pypi",
            "version": "==4.3.1"
        },
        "django-two-factor-auth": {
            "hashes": [
                "sha256:3fac266d12472ac66475dd737bb18f2992484313bf56acf5a2eea5e824291ee6",
                "sha256:44fb9f6a52dbf83229de52c6f642eb2e0feafdb919854f3dc0e7716877c340ba"
            ],
            "version": "==1.13.2"
        },
        "djangorestframework": {
            "hashes": [
                "sha256:0c33407ce23acc68eca2a6e46424b008c9c02eceb8cf18581921d0092bc1f2ee",
                "sha256:24c4bf58ed7e85d1fe4ba250ab2da926d263cd57d64b03e8dcef0ac683f8b1aa"
            ],
            "index": "pypi",
            "markers": "python_version >= '3.6'",
            "version": "==3.13.1"
        },
        "dnspython": {
            "hashes": [
                "sha256:36c5e8e38d4369a08b6780b7f27d790a292b2b08eea01607865bf0936c558e01",
                "sha256:f69c21288a962f4da86e56c4905b49d11aba7938d3d740e80d9e366ee4f1632d"
            ],
            "markers": "python_version >= '2.7' and python_version not in '3.0, 3.1, 3.2, 3.3'",
            "version": "==1.16.0"
        },
        "et-xmlfile": {
            "hashes": [
                "sha256:8eb9e2bc2f8c97e37a2dc85a09ecdcdec9d8a396530a6d5a33b30b9a92da0c5c",
                "sha256:a2ba85d1d6a74ef63837eed693bcb89c3f752169b0e3e7ae5b16ca5e1b3deada"
            ],
            "markers": "python_version >= '3.6'",
            "version": "==1.1.0"
        },
        "eventlet": {
            "hashes": [
                "sha256:27ae41fad9deed9bbf4166f3e3b65acc15d524d42210a518e5877da85a6b8c5d",
                "sha256:b36ec2ecc003de87fc87b93197d77fea528aa0f9204a34fdf3b2f8d0f01e017b"
            ],
            "version": "==0.31.0"
        },
        "flask": {
            "hashes": [
                "sha256:7eb373984bf1c770023fce9db164ed0c3353cd0b53f130f4693da0ca756a2e6d",
                "sha256:c0bec9477df1cb867e5a67c9e1ab758de9cb4a3e52dd70681f59fa40a62b3f2d"
            ],
            "markers": "python_version >= '3.7'",
            "version": "==2.2.3"
        },
        "google-api-core": {
            "extras": [
                "grpc"
            ],
            "hashes": [
                "sha256:6fb380f49d19ee1d09a9722d0379042b7edb06c0112e4796c7a395078a043e71",
                "sha256:7421474c39d396a74dfa317dddbc69188f2336835f526087c7648f91105e32ff"
            ],
            "markers": "python_version >= '3.7'",
            "version": "==1.34.0"
        },
        "google-auth": {
            "hashes": [
                "sha256:3f445c8ce9b61ed6459aad86d8ccdba4a9afed841b2d1451a11ef4db08957424",
                "sha256:97327dbbf58cccb58fc5a1712bba403ae76668e64814eb30f7316f7e27126b81"
            ],
            "index": "pypi",
            "markers": "python_version >= '3.7'",
            "version": "==2.26.2"
        },
        "google-cloud-container": {
            "hashes": [
                "sha256:0dcd8084dd55c0439ff065d3fb206e2e5c695d3a25effd774b74f8ce43afc911",
                "sha256:2d5365a1d8679573bd27446ee8cb0c2174fc559a441869a2b930635231049d0b"
            ],
            "index": "pypi",
            "markers": "python_version >= '3.6'",
            "version": "==2.3.0"
        },
        "google-cloud-core": {
            "hashes": [
                "sha256:9b7749272a812bde58fff28868d0c5e2f585b82f37e09a1f6ed2d4d10f134073",
                "sha256:a9e6a4422b9ac5c29f79a0ede9485473338e2ce78d91f2370c01e730eab22e61"
            ],
            "markers": "python_version >= '3.7'",
            "version": "==2.4.1"
        },
        "google-cloud-logging": {
            "hashes": [
                "sha256:b7430c33b57c1fc1843b2164705cf3f7b41ed9c8981797163e6564e06145d765",
                "sha256:d9fcb0f5807931ed305d46079ccca8301775bee7239dd9ccc388922724d8e726"
            ],
            "index": "pypi",
            "markers": "python_version >= '2.7' and python_version not in '3.0, 3.1, 3.2, 3.3'",
            "version": "==1.15.3"
        },
        "googleapis-common-protos": {
            "extras": [
                "grpc"
            ],
            "hashes": [
                "sha256:4750113612205514f9f6aa4cb00d523a94f3e8c06c5ad2fee466387dc4875f07",
                "sha256:83f0ece9f94e5672cced82f592d2a5edf527a96ed1794f0bab36d5735c996277"
            ],
            "markers": "python_version >= '3.7'",
            "version": "==1.62.0"
        },
        "greenlet": {
            "hashes": [
                "sha256:01bc7ea167cf943b4c802068e178bbf70ae2e8c080467070d01bfa02f337ee67",
                "sha256:0448abc479fab28b00cb472d278828b3ccca164531daab4e970a0458786055d6",
                "sha256:086152f8fbc5955df88382e8a75984e2bb1c892ad2e3c80a2508954e52295257",
                "sha256:098d86f528c855ead3479afe84b49242e174ed262456c342d70fc7f972bc13c4",
                "sha256:149e94a2dd82d19838fe4b2259f1b6b9957d5ba1b25640d2380bea9c5df37676",
                "sha256:1551a8195c0d4a68fac7a4325efac0d541b48def35feb49d803674ac32582f61",
                "sha256:15d79dd26056573940fcb8c7413d84118086f2ec1a8acdfa854631084393efcc",
                "sha256:1996cb9306c8595335bb157d133daf5cf9f693ef413e7673cb07e3e5871379ca",
                "sha256:1a7191e42732df52cb5f39d3527217e7ab73cae2cb3694d241e18f53d84ea9a7",
                "sha256:1ea188d4f49089fc6fb283845ab18a2518d279c7cd9da1065d7a84e991748728",
                "sha256:1f672519db1796ca0d8753f9e78ec02355e862d0998193038c7073045899f305",
                "sha256:2516a9957eed41dd8f1ec0c604f1cdc86758b587d964668b5b196a9db5bfcde6",
                "sha256:2797aa5aedac23af156bbb5a6aa2cd3427ada2972c828244eb7d1b9255846379",
                "sha256:2dd6e660effd852586b6a8478a1d244b8dc90ab5b1321751d2ea15deb49ed414",
                "sha256:3ddc0f794e6ad661e321caa8d2f0a55ce01213c74722587256fb6566049a8b04",
                "sha256:3ed7fb269f15dc662787f4119ec300ad0702fa1b19d2135a37c2c4de6fadfd4a",
                "sha256:419b386f84949bf0e7c73e6032e3457b82a787c1ab4a0e43732898a761cc9dbf",
                "sha256:43374442353259554ce33599da8b692d5aa96f8976d567d4badf263371fbe491",
                "sha256:52f59dd9c96ad2fc0d5724107444f76eb20aaccb675bf825df6435acb7703559",
                "sha256:57e8974f23e47dac22b83436bdcf23080ade568ce77df33159e019d161ce1d1e",
                "sha256:5b51e85cb5ceda94e79d019ed36b35386e8c37d22f07d6a751cb659b180d5274",
                "sha256:649dde7de1a5eceb258f9cb00bdf50e978c9db1b996964cd80703614c86495eb",
                "sha256:64d7675ad83578e3fc149b617a444fab8efdafc9385471f868eb5ff83e446b8b",
                "sha256:68834da854554926fbedd38c76e60c4a2e3198c6fbed520b106a8986445caaf9",
                "sha256:6b66c9c1e7ccabad3a7d037b2bcb740122a7b17a53734b7d72a344ce39882a1b",
                "sha256:70fb482fdf2c707765ab5f0b6655e9cfcf3780d8d87355a063547b41177599be",
                "sha256:7170375bcc99f1a2fbd9c306f5be8764eaf3ac6b5cb968862cad4c7057756506",
                "sha256:73a411ef564e0e097dbe7e866bb2dda0f027e072b04da387282b02c308807405",
                "sha256:77457465d89b8263bca14759d7c1684df840b6811b2499838cc5b040a8b5b113",
                "sha256:7f362975f2d179f9e26928c5b517524e89dd48530a0202570d55ad6ca5d8a56f",
                "sha256:81bb9c6d52e8321f09c3d165b2a78c680506d9af285bfccbad9fb7ad5a5da3e5",
                "sha256:881b7db1ebff4ba09aaaeae6aa491daeb226c8150fc20e836ad00041bcb11230",
                "sha256:894393ce10ceac937e56ec00bb71c4c2f8209ad516e96033e4b3b1de270e200d",
                "sha256:99bf650dc5d69546e076f413a87481ee1d2d09aaaaaca058c9251b6d8c14783f",
                "sha256:9da2bd29ed9e4f15955dd1595ad7bc9320308a3b766ef7f837e23ad4b4aac31a",
                "sha256:afaff6cf5200befd5cec055b07d1c0a5a06c040fe5ad148abcd11ba6ab9b114e",
                "sha256:b1b5667cced97081bf57b8fa1d6bfca67814b0afd38208d52538316e9422fc61",
                "sha256:b37eef18ea55f2ffd8f00ff8fe7c8d3818abd3e25fb73fae2ca3b672e333a7a6",
                "sha256:b542be2440edc2d48547b5923c408cbe0fc94afb9f18741faa6ae970dbcb9b6d",
                "sha256:b7dcbe92cc99f08c8dd11f930de4d99ef756c3591a5377d1d9cd7dd5e896da71",
                "sha256:b7f009caad047246ed379e1c4dbcb8b020f0a390667ea74d2387be2998f58a22",
                "sha256:bba5387a6975598857d86de9eac14210a49d554a77eb8261cc68b7d082f78ce2",
                "sha256:c5e1536de2aad7bf62e27baf79225d0d64360d4168cf2e6becb91baf1ed074f3",
                "sha256:c5ee858cfe08f34712f548c3c363e807e7186f03ad7a5039ebadb29e8c6be067",
                "sha256:c9db1c18f0eaad2f804728c67d6c610778456e3e1cc4ab4bbd5eeb8e6053c6fc",
                "sha256:d353cadd6083fdb056bb46ed07e4340b0869c305c8ca54ef9da3421acbdf6881",
                "sha256:d46677c85c5ba00a9cb6f7a00b2bfa6f812192d2c9f7d9c4f6a55b60216712f3",
                "sha256:d4d1ac74f5c0c0524e4a24335350edad7e5f03b9532da7ea4d3c54d527784f2e",
                "sha256:d73a9fe764d77f87f8ec26a0c85144d6a951a6c438dfe50487df5595c6373eac",
                "sha256:da70d4d51c8b306bb7a031d5cff6cc25ad253affe89b70352af5f1cb68e74b53",
                "sha256:daf3cb43b7cf2ba96d614252ce1684c1bccee6b2183a01328c98d36fcd7d5cb0",
                "sha256:dca1e2f3ca00b84a396bc1bce13dd21f680f035314d2379c4160c98153b2059b",
                "sha256:dd4f49ae60e10adbc94b45c0b5e6a179acc1736cf7a90160b404076ee283cf83",
                "sha256:e1f145462f1fa6e4a4ae3c0f782e580ce44d57c8f2c7aae1b6fa88c0b2efdb41",
                "sha256:e3391d1e16e2a5a1507d83e4a8b100f4ee626e8eca43cf2cadb543de69827c4c",
                "sha256:fcd2469d6a2cf298f198f0487e0a5b1a47a42ca0fa4dfd1b6862c999f018ebbf",
                "sha256:fd096eb7ffef17c456cfa587523c5f92321ae02427ff955bebe9e3c63bc9f0da",
                "sha256:fe754d231288e1e64323cfad462fcee8f0288654c10bdf4f603a39ed923bef33"
            ],
            "markers": "python_version >= '3.7'",
            "version": "==3.0.3"
        },
        "grpc-google-iam-v1": {
            "hashes": [
                "sha256:009197a7f1eaaa22149c96e5e054ac5934ba7241974e92663d8d3528a21203d1",
                "sha256:834da89f4c4a2abbe842a793ed20fc6d9a77011ef2626755b1b89116fb9596d7"
            ],
            "markers": "python_version >= '3.7'",
            "version": "==0.12.7"
        },
        "grpcio": {
            "hashes": [
                "sha256:073f959c6f570797272f4ee9464a9997eaf1e98c27cb680225b82b53390d61e6",
                "sha256:0fd3b3968ffe7643144580f260f04d39d869fcc2cddb745deef078b09fd2b328",
                "sha256:1434ca77d6fed4ea312901122dc8da6c4389738bf5788f43efb19a838ac03ead",
                "sha256:1c30bb23a41df95109db130a6cc1b974844300ae2e5d68dd4947aacba5985aa5",
                "sha256:20e7a4f7ded59097c84059d28230907cd97130fa74f4a8bfd1d8e5ba18c81491",
                "sha256:2199165a1affb666aa24adf0c97436686d0a61bc5fc113c037701fb7c7fceb96",
                "sha256:297eef542156d6b15174a1231c2493ea9ea54af8d016b8ca7d5d9cc65cfcc444",
                "sha256:2aef56e85901c2397bd557c5ba514f84de1f0ae5dd132f5d5fed042858115951",
                "sha256:30943b9530fe3620e3b195c03130396cd0ee3a0d10a66c1bee715d1819001eaf",
                "sha256:3b36a2c6d4920ba88fa98075fdd58ff94ebeb8acc1215ae07d01a418af4c0253",
                "sha256:428d699c8553c27e98f4d29fdc0f0edc50e9a8a7590bfd294d2edb0da7be3629",
                "sha256:43e636dc2ce9ece583b3e2ca41df5c983f4302eabc6d5f9cd04f0562ee8ec1ae",
                "sha256:452ca5b4afed30e7274445dd9b441a35ece656ec1600b77fff8c216fdf07df43",
                "sha256:467a7d31554892eed2aa6c2d47ded1079fc40ea0b9601d9f79204afa8902274b",
                "sha256:4b44d7e39964e808b071714666a812049765b26b3ea48c4434a3b317bac82f14",
                "sha256:4c86343cf9ff7b2514dd229bdd88ebba760bd8973dac192ae687ff75e39ebfab",
                "sha256:5208a57eae445ae84a219dfd8b56e04313445d146873117b5fa75f3245bc1390",
                "sha256:5ff21e000ff2f658430bde5288cb1ac440ff15c0d7d18b5fb222f941b46cb0d2",
                "sha256:675997222f2e2f22928fbba640824aebd43791116034f62006e19730715166c0",
                "sha256:676e4a44e740deaba0f4d95ba1d8c5c89a2fcc43d02c39f69450b1fa19d39590",
                "sha256:6e306b97966369b889985a562ede9d99180def39ad42c8014628dd3cc343f508",
                "sha256:6fd9584bf1bccdfff1512719316efa77be235469e1e3295dce64538c4773840b",
                "sha256:705a68a973c4c76db5d369ed573fec3367d7d196673fa86614b33d8c8e9ebb08",
                "sha256:74d7d9fa97809c5b892449b28a65ec2bfa458a4735ddad46074f9f7d9550ad13",
                "sha256:77c8a317f0fd5a0a2be8ed5cbe5341537d5c00bb79b3bb27ba7c5378ba77dbca",
                "sha256:79a050889eb8d57a93ed21d9585bb63fca881666fc709f5d9f7f9372f5e7fd03",
                "sha256:7db16dd4ea1b05ada504f08d0dca1cd9b926bed3770f50e715d087c6f00ad748",
                "sha256:83f2292ae292ed5a47cdcb9821039ca8e88902923198f2193f13959360c01860",
                "sha256:87c9224acba0ad8bacddf427a1c2772e17ce50b3042a789547af27099c5f751d",
                "sha256:8a97a681e82bc11a42d4372fe57898d270a2707f36c45c6676e49ce0d5c41353",
                "sha256:9073513ec380434eb8d21970e1ab3161041de121f4018bbed3146839451a6d8e",
                "sha256:90bdd76b3f04bdb21de5398b8a7c629676c81dfac290f5f19883857e9371d28c",
                "sha256:91229d7203f1ef0ab420c9b53fe2ca5c1fbeb34f69b3bc1b5089466237a4a134",
                "sha256:92f88ca1b956eb8427a11bb8b4a0c0b2b03377235fc5102cb05e533b8693a415",
                "sha256:95ae3e8e2c1b9bf671817f86f155c5da7d49a2289c5cf27a319458c3e025c320",
                "sha256:9e30be89a75ee66aec7f9e60086fadb37ff8c0ba49a022887c28c134341f7179",
                "sha256:a48edde788b99214613e440fce495bbe2b1e142a7f214cce9e0832146c41e324",
                "sha256:a7152fa6e597c20cb97923407cf0934e14224af42c2b8d915f48bc3ad2d9ac18",
                "sha256:a9c7b71211f066908e518a2ef7a5e211670761651039f0d6a80d8d40054047df",
                "sha256:b0571a5aef36ba9177e262dc88a9240c866d903a62799e44fd4aae3f9a2ec17e",
                "sha256:b0fb2d4801546598ac5cd18e3ec79c1a9af8b8f2a86283c55a5337c5aeca4b1b",
                "sha256:b10241250cb77657ab315270b064a6c7f1add58af94befa20687e7c8d8603ae6",
                "sha256:b87efe4a380887425bb15f220079aa8336276398dc33fce38c64d278164f963d",
                "sha256:b98f43fcdb16172dec5f4b49f2fece4b16a99fd284d81c6bbac1b3b69fcbe0ff",
                "sha256:c193109ca4070cdcaa6eff00fdb5a56233dc7610216d58fb81638f89f02e4968",
                "sha256:c826f93050c73e7769806f92e601e0efdb83ec8d7c76ddf45d514fee54e8e619",
                "sha256:d020cfa595d1f8f5c6b343530cd3ca16ae5aefdd1e832b777f9f0eb105f5b139",
                "sha256:d6a478581b1a1a8fdf3318ecb5f4d0cda41cacdffe2b527c23707c9c1b8fdb55",
                "sha256:de2ad69c9a094bf37c1102b5744c9aec6cf74d2b635558b779085d0263166454",
                "sha256:e278eafb406f7e1b1b637c2cf51d3ad45883bb5bd1ca56bc05e4fc135dfdaa65",
                "sha256:e381fe0c2aa6c03b056ad8f52f8efca7be29fb4d9ae2f8873520843b6039612a",
                "sha256:e61e76020e0c332a98290323ecfec721c9544f5b739fab925b6e8cbe1944cf19",
                "sha256:f897c3b127532e6befdcf961c415c97f320d45614daf84deba0a54e64ea2457b",
                "sha256:fb464479934778d7cc5baf463d959d361954d6533ad34c3a4f1d267e86ee25fd"
            ],
            "version": "==1.60.0"
        },
        "grpcio-status": {
            "hashes": [
                "sha256:2c33bbdbe20188b2953f46f31af669263b6ee2a9b2d38fa0d36ee091532e21bf",
                "sha256:53695f45da07437b7c344ee4ef60d370fd2850179f5a28bb26d8e2aa1102ec11"
            ],
            "version": "==1.48.2"
        },
        "hypothesis": {
            "hashes": [
                "sha256:6a3471ff74864ab04a0650c75500ef15f2f4a901d49ccbb7cbec668365736688",
                "sha256:989162a9e0715c624b99ad9b2b4206765879b40eb51eef17b1e37de3e898370a"
            ],
            "markers": "python_version >= '3.6'",
            "version": "==5.41.3"
        },
        "idna": {
            "hashes": [
                "sha256:9ecdbbd083b06798ae1e86adcbfe8ab1479cf864e4ee30fe4e46a003d12491ca",
                "sha256:c05567e9c24a6b9faaa835c4821bad0590fbb9d5779e7caa6e1cc4978e7eb24f"
            ],
            "markers": "python_version >= '3.5'",
            "version": "==3.6"
        },
        "importlib-metadata": {
            "hashes": [
                "sha256:8a8a81bcf996e74fee46f0d16bd3eaa382a7eb20fd82445c3ad11f4090334116",
                "sha256:dd0173e8f150d6815e098fd354f6414b0f079af4644ddfe90c71e2fc6174346d"
            ],
            "index": "pypi",
            "markers": "python_version >= '3.7'",
            "version": "==4.13.0"
        },
        "itsdangerous": {
            "hashes": [
                "sha256:2c2349112351b88699d8d4b6b075022c0808887cb7ad10069318a8b0bc88db44",
                "sha256:5dbbc68b317e5e42f327f9021763545dc3fc3bfe22e6deb96aaf1fc38874156a"
            ],
            "markers": "python_version >= '3.7'",
            "version": "==2.1.2"
        },
        "jinja2": {
            "hashes": [
                "sha256:7d6d50dd97d52cbc355597bd845fabfbac3f551e1f99619e39a35ce8c370b5fa",
                "sha256:ac8bd6544d4bb2c9792bf3a159e80bba8fda7f07e81bc3aed565432d5925ba90"
            ],
            "markers": "python_version >= '3.7'",
            "version": "==3.1.3"
        },
        "kubernetes": {
            "hashes": [
                "sha256:5854b0c508e8d217ca205591384ab58389abdae608576f9c9afc35a3c76a366c",
                "sha256:e3db6800abf7e36c38d2629b5cb6b74d10988ee0cba6fba45595a7cbe60c0042"
            ],
            "markers": "python_version >= '3.6'",
            "version": "==26.1.0"
        },
        "libcst": {
            "hashes": [
                "sha256:003e5e83a12eed23542c4ea20fdc8de830887cc03662432bb36f84f8c4841b81",
                "sha256:0acbacb9a170455701845b7e940e2d7b9519db35a86768d86330a0b0deae1086",
                "sha256:0bf69cbbab5016d938aac4d3ae70ba9ccb3f90363c588b3b97be434e6ba95403",
                "sha256:2d37326bd6f379c64190a28947a586b949de3a76be00176b0732c8ee87d67ebe",
                "sha256:3a07ecfabbbb8b93209f952a365549e65e658831e9231649f4f4e4263cad24b1",
                "sha256:3ebbb9732ae3cc4ae7a0e97890bed0a57c11d6df28790c2b9c869f7da653c7c7",
                "sha256:4bc745d0c06420fe2644c28d6ddccea9474fb68a2135904043676deb4fa1e6bc",
                "sha256:5297a16e575be8173185e936b7765c89a3ca69d4ae217a4af161814a0f9745a7",
                "sha256:5f1cd308a4c2f71d5e4eec6ee693819933a03b78edb2e4cc5e3ad1afd5fb3f07",
                "sha256:63f75656fd733dc20354c46253fde3cf155613e37643c3eaf6f8818e95b7a3d1",
                "sha256:73c086705ed34dbad16c62c9adca4249a556c1b022993d511da70ea85feaf669",
                "sha256:75816647736f7e09c6120bdbf408456f99b248d6272277eed9a58cf50fb8bc7d",
                "sha256:78b7a38ec4c1c009ac39027d51558b52851fb9234669ba5ba62283185963a31c",
                "sha256:7ccaf53925f81118aeaadb068a911fac8abaff608817d7343da280616a5ca9c1",
                "sha256:82d1271403509b0a4ee6ff7917c2d33b5a015f44d1e208abb1da06ba93b2a378",
                "sha256:8ae11eb1ea55a16dc0cdc61b41b29ac347da70fec14cc4381248e141ee2fbe6c",
                "sha256:8afb6101b8b3c86c5f9cec6b90ab4da16c3c236fe7396f88e8b93542bb341f7c",
                "sha256:8c1f2da45f1c45634090fd8672c15e0159fdc46853336686959b2d093b6e10fa",
                "sha256:97fbc73c87e9040e148881041fd5ffa2a6ebf11f64b4ccb5b52e574b95df1a15",
                "sha256:99fdc1929703fd9e7408aed2e03f58701c5280b05c8911753a8d8619f7dfdda5",
                "sha256:9dffa1795c2804d183efb01c0f1efd20a7831db6a21a0311edf90b4100d67436",
                "sha256:bca1841693941fdd18371824bb19a9702d5784cd347cb8231317dbdc7062c5bc",
                "sha256:c653d9121d6572d8b7f8abf20f88b0a41aab77ff5a6a36e5a0ec0f19af0072e8",
                "sha256:c8f26250f87ca849a7303ed7a4fd6b2c7ac4dec16b7d7e68ca6a476d7c9bfcdb",
                "sha256:cc9b6ac36d7ec9db2f053014ea488086ca2ed9c322be104fbe2c71ca759da4bb",
                "sha256:d22d1abfe49aa60fc61fa867e10875a9b3024ba5a801112f4d7ba42d8d53242e",
                "sha256:d68c34e3038d3d1d6324eb47744cbf13f2c65e1214cf49db6ff2a6603c1cd838",
                "sha256:e3d8cf974cfa2487b28f23f56c4bff90d550ef16505e58b0dca0493d5293784b",
                "sha256:f36f592e035ef84f312a12b75989dde6a5f6767fe99146cdae6a9ee9aff40dd0",
                "sha256:f561c9a84eca18be92f4ad90aa9bd873111efbea995449301719a1a7805dbc5c",
                "sha256:fe41b33aa73635b1651f64633f429f7aa21f86d2db5748659a99d9b7b1ed2a90"
            ],
            "markers": "python_version >= '3.8'",
            "version": "==1.1.0"
        },
        "libsass": {
            "hashes": [
                "sha256:081e256ab3c5f3f09c7b8dea3bf3bf5e64a97c6995fd9eea880639b3f93a9f9a",
                "sha256:3ab5ad18e47db560f4f0c09e3d28cf3bb1a44711257488ac2adad69f4f7f8425",
                "sha256:5fb2297a4754a6c8e25cfe5c015a3b51a2b6b9021b333f989bb8ce9d60eb5828",
                "sha256:65455a2728b696b62100eb5932604aa13a29f4ac9a305d95773c14aaa7200aaf",
                "sha256:89c5ce497fcf3aba1dd1b19aae93b99f68257e5f2026b731b00a872f13324c7f",
                "sha256:f1efc1b612299c88aec9e39d6ca0c266d360daa5b19d9430bdeaffffa86993f9"
            ],
            "index": "pypi",
            "markers": "python_version >= '3.6'",
            "version": "==0.22.0"
        },
        "markuppy": {
            "hashes": [
                "sha256:1adee2c0a542af378fe84548ff6f6b0168f3cb7f426b46961038a2bcfaad0d5f"
            ],
            "version": "==1.14"
        },
        "markupsafe": {
            "hashes": [
                "sha256:05fb21170423db021895e1ea1e1f3ab3adb85d1c2333cbc2310f2a26bc77272e",
                "sha256:0a4e4a1aff6c7ac4cd55792abf96c915634c2b97e3cc1c7129578aa68ebd754e",
                "sha256:10bbfe99883db80bdbaff2dcf681dfc6533a614f700da1287707e8a5d78a8431",
                "sha256:134da1eca9ec0ae528110ccc9e48041e0828d79f24121a1a146161103c76e686",
                "sha256:14ff806850827afd6b07a5f32bd917fb7f45b046ba40c57abdb636674a8b559c",
                "sha256:1577735524cdad32f9f694208aa75e422adba74f1baee7551620e43a3141f559",
                "sha256:1b40069d487e7edb2676d3fbdb2b0829ffa2cd63a2ec26c4938b2d34391b4ecc",
                "sha256:1b8dd8c3fd14349433c79fa8abeb573a55fc0fdd769133baac1f5e07abf54aeb",
                "sha256:1f67c7038d560d92149c060157d623c542173016c4babc0c1913cca0564b9939",
                "sha256:282c2cb35b5b673bbcadb33a585408104df04f14b2d9b01d4c345a3b92861c2c",
                "sha256:2c1b19b3aaacc6e57b7e25710ff571c24d6c3613a45e905b1fde04d691b98ee0",
                "sha256:2ef12179d3a291be237280175b542c07a36e7f60718296278d8593d21ca937d4",
                "sha256:338ae27d6b8745585f87218a3f23f1512dbf52c26c28e322dbe54bcede54ccb9",
                "sha256:3c0fae6c3be832a0a0473ac912810b2877c8cb9d76ca48de1ed31e1c68386575",
                "sha256:3fd4abcb888d15a94f32b75d8fd18ee162ca0c064f35b11134be77050296d6ba",
                "sha256:42de32b22b6b804f42c5d98be4f7e5e977ecdd9ee9b660fda1a3edf03b11792d",
                "sha256:47d4f1c5f80fc62fdd7777d0d40a2e9dda0a05883ab11374334f6c4de38adffd",
                "sha256:504b320cd4b7eff6f968eddf81127112db685e81f7e36e75f9f84f0df46041c3",
                "sha256:525808b8019e36eb524b8c68acdd63a37e75714eac50e988180b169d64480a00",
                "sha256:56d9f2ecac662ca1611d183feb03a3fa4406469dafe241673d521dd5ae92a155",
                "sha256:5bbe06f8eeafd38e5d0a4894ffec89378b6c6a625ff57e3028921f8ff59318ac",
                "sha256:65c1a9bcdadc6c28eecee2c119465aebff8f7a584dd719facdd9e825ec61ab52",
                "sha256:68e78619a61ecf91e76aa3e6e8e33fc4894a2bebe93410754bd28fce0a8a4f9f",
                "sha256:69c0f17e9f5a7afdf2cc9fb2d1ce6aabdb3bafb7f38017c0b77862bcec2bbad8",
                "sha256:6b2b56950d93e41f33b4223ead100ea0fe11f8e6ee5f641eb753ce4b77a7042b",
                "sha256:715d3562f79d540f251b99ebd6d8baa547118974341db04f5ad06d5ea3eb8007",
                "sha256:787003c0ddb00500e49a10f2844fac87aa6ce977b90b0feaaf9de23c22508b24",
                "sha256:7ef3cb2ebbf91e330e3bb937efada0edd9003683db6b57bb108c4001f37a02ea",
                "sha256:8023faf4e01efadfa183e863fefde0046de576c6f14659e8782065bcece22198",
                "sha256:8758846a7e80910096950b67071243da3e5a20ed2546e6392603c096778d48e0",
                "sha256:8afafd99945ead6e075b973fefa56379c5b5c53fd8937dad92c662da5d8fd5ee",
                "sha256:8c41976a29d078bb235fea9b2ecd3da465df42a562910f9022f1a03107bd02be",
                "sha256:8e254ae696c88d98da6555f5ace2279cf7cd5b3f52be2b5cf97feafe883b58d2",
                "sha256:8f9293864fe09b8149f0cc42ce56e3f0e54de883a9de90cd427f191c346eb2e1",
                "sha256:9402b03f1a1b4dc4c19845e5c749e3ab82d5078d16a2a4c2cd2df62d57bb0707",
                "sha256:962f82a3086483f5e5f64dbad880d31038b698494799b097bc59c2edf392fce6",
                "sha256:9aad3c1755095ce347e26488214ef77e0485a3c34a50c5a5e2471dff60b9dd9c",
                "sha256:9dcdfd0eaf283af041973bff14a2e143b8bd64e069f4c383416ecd79a81aab58",
                "sha256:aa57bd9cf8ae831a362185ee444e15a93ecb2e344c8e52e4d721ea3ab6ef1823",
                "sha256:aa7bd130efab1c280bed0f45501b7c8795f9fdbeb02e965371bbef3523627779",
                "sha256:ab4a0df41e7c16a1392727727e7998a467472d0ad65f3ad5e6e765015df08636",
                "sha256:ad9e82fb8f09ade1c3e1b996a6337afac2b8b9e365f926f5a61aacc71adc5b3c",
                "sha256:af598ed32d6ae86f1b747b82783958b1a4ab8f617b06fe68795c7f026abbdcad",
                "sha256:b076b6226fb84157e3f7c971a47ff3a679d837cf338547532ab866c57930dbee",
                "sha256:b7ff0f54cb4ff66dd38bebd335a38e2c22c41a8ee45aa608efc890ac3e3931bc",
                "sha256:bfce63a9e7834b12b87c64d6b155fdd9b3b96191b6bd334bf37db7ff1fe457f2",
                "sha256:c011a4149cfbcf9f03994ec2edffcb8b1dc2d2aede7ca243746df97a5d41ce48",
                "sha256:c9c804664ebe8f83a211cace637506669e7890fec1b4195b505c214e50dd4eb7",
                "sha256:ca379055a47383d02a5400cb0d110cef0a776fc644cda797db0c5696cfd7e18e",
                "sha256:cb0932dc158471523c9637e807d9bfb93e06a95cbf010f1a38b98623b929ef2b",
                "sha256:cd0f502fe016460680cd20aaa5a76d241d6f35a1c3350c474bac1273803893fa",
                "sha256:ceb01949af7121f9fc39f7d27f91be8546f3fb112c608bc4029aef0bab86a2a5",
                "sha256:d080e0a5eb2529460b30190fcfcc4199bd7f827663f858a226a81bc27beaa97e",
                "sha256:dd15ff04ffd7e05ffcb7fe79f1b98041b8ea30ae9234aed2a9168b5797c3effb",
                "sha256:df0be2b576a7abbf737b1575f048c23fb1d769f267ec4358296f31c2479db8f9",
                "sha256:e09031c87a1e51556fdcb46e5bd4f59dfb743061cf93c4d6831bf894f125eb57",
                "sha256:e4dd52d80b8c83fdce44e12478ad2e85c64ea965e75d66dbeafb0a3e77308fcc",
                "sha256:f698de3fd0c4e6972b92290a45bd9b1536bffe8c6759c62471efaa8acb4c37bc",
                "sha256:fec21693218efe39aa7f8599346e90c705afa52c5b31ae019b2e57e8f6542bb2",
                "sha256:ffcc3f7c66b5f5b7931a5aa68fc9cecc51e685ef90282f4a82f0f5e9b704ad11"
            ],
            "markers": "python_version >= '3.7'",
            "version": "==2.1.3"
        },
        "more-itertools": {
            "hashes": [
                "sha256:5652a9ac72209ed7df8d9c15daf4e1aa0e3d2ccd3c87f8265a0673cd9cbc9ced",
                "sha256:c5d6da9ca3ff65220c3bfd2a8db06d698f05d4d2b9be57e1deb2be5a45019713"
            ],
            "index": "pypi",
            "markers": "python_version >= '3.5'",
            "version": "==8.7.0"
        },
        "mypy-extensions": {
            "hashes": [
                "sha256:4392f6c0eb8a5668a69e23d168ffa70f0be9ccfd32b5cc2d26a34ae5b844552d",
                "sha256:75dbf8955dc00442a438fc4d0666508a9a97b6bd41aa2f0ffe9d2f2725af0782"
            ],
            "markers": "python_version >= '3.5'",
            "version": "==1.0.0"
        },
        "numpy": {
            "hashes": [
                "sha256:04640dab83f7c6c85abf9cd729c5b65f1ebd0ccf9de90b270cd61935eef0197f",
                "sha256:1452241c290f3e2a312c137a9999cdbf63f78864d63c79039bda65ee86943f61",
                "sha256:222e40d0e2548690405b0b3c7b21d1169117391c2e82c378467ef9ab4c8f0da7",
                "sha256:2541312fbf09977f3b3ad449c4e5f4bb55d0dbf79226d7724211acc905049400",
                "sha256:31f13e25b4e304632a4619d0e0777662c2ffea99fcae2029556b17d8ff958aef",
                "sha256:4602244f345453db537be5314d3983dbf5834a9701b7723ec28923e2889e0bb2",
                "sha256:4979217d7de511a8d57f4b4b5b2b965f707768440c17cb70fbf254c4b225238d",
                "sha256:4c21decb6ea94057331e111a5bed9a79d335658c27ce2adb580fb4d54f2ad9bc",
                "sha256:6620c0acd41dbcb368610bb2f4d83145674040025e5536954782467100aa8835",
                "sha256:692f2e0f55794943c5bfff12b3f56f99af76f902fc47487bdfe97856de51a706",
                "sha256:7215847ce88a85ce39baf9e89070cb860c98fdddacbaa6c0da3ffb31b3350bd5",
                "sha256:79fc682a374c4a8ed08b331bef9c5f582585d1048fa6d80bc6c35bc384eee9b4",
                "sha256:7ffe43c74893dbf38c2b0a1f5428760a1a9c98285553c89e12d70a96a7f3a4d6",
                "sha256:80f5e3a4e498641401868df4208b74581206afbee7cf7b8329daae82676d9463",
                "sha256:95f7ac6540e95bc440ad77f56e520da5bf877f87dca58bd095288dce8940532a",
                "sha256:9667575fb6d13c95f1b36aca12c5ee3356bf001b714fc354eb5465ce1609e62f",
                "sha256:a5425b114831d1e77e4b5d812b69d11d962e104095a5b9c3b641a218abcc050e",
                "sha256:b4bea75e47d9586d31e892a7401f76e909712a0fd510f58f5337bea9572c571e",
                "sha256:b7b1fc9864d7d39e28f41d089bfd6353cb5f27ecd9905348c24187a768c79694",
                "sha256:befe2bf740fd8373cf56149a5c23a0f601e82869598d41f8e188a0e9869926f8",
                "sha256:c0bfb52d2169d58c1cdb8cc1f16989101639b34c7d3ce60ed70b19c63eba0b64",
                "sha256:d11efb4dbecbdf22508d55e48d9c8384db795e1b7b51ea735289ff96613ff74d",
                "sha256:dd80e219fd4c71fc3699fc1dadac5dcf4fd882bfc6f7ec53d30fa197b8ee22dc",
                "sha256:e2926dac25b313635e4d6cf4dc4e51c8c0ebfed60b801c799ffc4c32bf3d1254",
                "sha256:e98f220aa76ca2a977fe435f5b04d7b3470c0a2e6312907b37ba6068f26787f2",
                "sha256:ed094d4f0c177b1b8e7aa9cba7d6ceed51c0e569a5318ac0ca9a090680a6a1b1",
                "sha256:f136bab9c2cfd8da131132c2cf6cc27331dd6fae65f95f69dcd4ae3c3639c810",
                "sha256:f3a86ed21e4f87050382c7bc96571755193c4c1392490744ac73d660e8f564a9"
            ],
            "markers": "python_version >= '3.8'",
            "version": "==1.24.4"
        },
        "oauthlib": {
            "hashes": [
                "sha256:8139f29aac13e25d502680e9e19963e83f16838d48a0d71c287fe40e7067fbca",
                "sha256:9859c40929662bec5d64f34d01c99e093149682a3f38915dc0655d5a633dd918"
            ],
            "markers": "python_version >= '3.6'",
            "version": "==3.2.2"
        },
        "odfpy": {
            "hashes": [
                "sha256:db766a6e59c5103212f3cc92ec8dd50a0f3a02790233ed0b52148b70d3c438ec",
                "sha256:fc3b8d1bc098eba4a0fda865a76d9d1e577c4ceec771426bcb169a82c5e9dfe0"
            ],
            "version": "==1.4.1"
        },
        "openpyxl": {
            "hashes": [
                "sha256:a6f5977418eff3b2d5500d54d9db50c8277a368436f4e4f8ddb1be3422870184",
                "sha256:f91456ead12ab3c6c2e9491cf33ba6d08357d802192379bb482f1033ade496f5"
            ],
            "markers": "python_version >= '3.6'",
            "version": "==3.1.2"
        },
        "pandas": {
            "hashes": [
                "sha256:04dbdbaf2e4d46ca8da896e1805bc04eb85caa9a82e259e8eed00254d5e0c682",
                "sha256:1168574b036cd8b93abc746171c9b4f1b83467438a5e45909fed645cf8692dbc",
                "sha256:1994c789bf12a7c5098277fb43836ce090f1073858c10f9220998ac74f37c69b",
                "sha256:258d3624b3ae734490e4d63c430256e716f488c4fcb7c8e9bde2d3aa46c29089",
                "sha256:32fca2ee1b0d93dd71d979726b12b61faa06aeb93cf77468776287f41ff8fdc5",
                "sha256:37673e3bdf1551b95bf5d4ce372b37770f9529743d2498032439371fc7b7eb26",
                "sha256:3ef285093b4fe5058eefd756100a367f27029913760773c8bf1d2d8bebe5d210",
                "sha256:5247fb1ba347c1261cbbf0fcfba4a3121fbb4029d95d9ef4dc45406620b25c8b",
                "sha256:5ec591c48e29226bcbb316e0c1e9423622bc7a4eaf1ef7c3c9fa1a3981f89641",
                "sha256:694888a81198786f0e164ee3a581df7d505024fbb1f15202fc7db88a71d84ebd",
                "sha256:69d7f3884c95da3a31ef82b7618af5710dba95bb885ffab339aad925c3e8ce78",
                "sha256:6a21ab5c89dcbd57f78d0ae16630b090eec626360085a4148693def5452d8a6b",
                "sha256:81af086f4543c9d8bb128328b5d32e9986e0c84d3ee673a2ac6fb57fd14f755e",
                "sha256:9e4da0d45e7f34c069fe4d522359df7d23badf83abc1d1cef398895822d11061",
                "sha256:9eae3dc34fa1aa7772dd3fc60270d13ced7346fcbcfee017d3132ec625e23bb0",
                "sha256:9ee1a69328d5c36c98d8e74db06f4ad518a1840e8ccb94a4ba86920986bb617e",
                "sha256:b084b91d8d66ab19f5bb3256cbd5ea661848338301940e17f4492b2ce0801fe8",
                "sha256:b9cb1e14fdb546396b7e1b923ffaeeac24e4cedd14266c3497216dd4448e4f2d",
                "sha256:ba619e410a21d8c387a1ea6e8a0e49bb42216474436245718d7f2e88a2f8d7c0",
                "sha256:c02f372a88e0d17f36d3093a644c73cfc1788e876a7c4bcb4020a77512e2043c",
                "sha256:ce0c6f76a0f1ba361551f3e6dceaff06bde7514a374aa43e33b588ec10420183",
                "sha256:d9cd88488cceb7635aebb84809d087468eb33551097d600c6dad13602029c2df",
                "sha256:e4c7c9f27a4185304c7caf96dc7d91bc60bc162221152de697c98eb0b2648dd8",
                "sha256:f167beed68918d62bffb6ec64f2e1d8a7d297a038f86d4aed056b9493fca407f",
                "sha256:f3421a7afb1a43f7e38e82e844e2bca9a6d793d66c1a7f9f0ff39a795bbc5e02"
            ],
            "markers": "python_version >= '3.8'",
            "version": "==2.0.3"
        },
        "pgeocode": {
            "hashes": [
                "sha256:07995d4cd2d7fec1f82afb14d6025e83bbc156b6f225fa3e0b3417da2ec020c8",
                "sha256:60fc2bad60aa161c3cf46ace4fde607b77e016b1e2a25470534163305499e55e"
            ],
            "markers": "python_version >= '3.8'",
            "version": "==0.4.0"
        },
        "phonenumbers": {
            "hashes": [
                "sha256:23944f9e628f32a975d3b221b6d76e6ba8ae618d53cb3d82fc23d9e100a59b29",
                "sha256:70aa98a50ba7bc7f6bf17851f806c927107e7c44e7d21eb46bdbec07b99d23ae"
            ],
            "index": "pypi",
            "version": "==8.12.12"
        },
        "pillow": {
            "hashes": [
                "sha256:0304004f8067386b477d20a518b50f3fa658a28d44e4116970abfcd94fac34a8",
                "sha256:0689b5a8c5288bc0504d9fcee48f61a6a586b9b98514d7d29b840143d6734f39",
                "sha256:0eae2073305f451d8ecacb5474997c08569fb4eb4ac231ffa4ad7d342fdc25ac",
                "sha256:0fb3e7fc88a14eacd303e90481ad983fd5b69c761e9e6ef94c983f91025da869",
                "sha256:11fa2e5984b949b0dd6d7a94d967743d87c577ff0b83392f17cb3990d0d2fd6e",
                "sha256:127cee571038f252a552760076407f9cff79761c3d436a12af6000cd182a9d04",
                "sha256:154e939c5f0053a383de4fd3d3da48d9427a7e985f58af8e94d0b3c9fcfcf4f9",
                "sha256:15587643b9e5eb26c48e49a7b33659790d28f190fc514a322d55da2fb5c2950e",
                "sha256:170aeb00224ab3dc54230c797f8404507240dd868cf52066f66a41b33169bdbe",
                "sha256:1b5e1b74d1bd1b78bc3477528919414874748dd363e6272efd5abf7654e68bef",
                "sha256:1da3b2703afd040cf65ec97efea81cfba59cdbed9c11d8efc5ab09df9509fc56",
                "sha256:1e23412b5c41e58cec602f1135c57dfcf15482013ce6e5f093a86db69646a5aa",
                "sha256:2247178effb34a77c11c0e8ac355c7a741ceca0a732b27bf11e747bbc950722f",
                "sha256:257d8788df5ca62c980314053197f4d46eefedf4e6175bc9412f14412ec4ea2f",
                "sha256:3031709084b6e7852d00479fd1d310b07d0ba82765f973b543c8af5061cf990e",
                "sha256:322209c642aabdd6207517e9739c704dc9f9db943015535783239022002f054a",
                "sha256:322bdf3c9b556e9ffb18f93462e5f749d3444ce081290352c6070d014c93feb2",
                "sha256:33870dc4653c5017bf4c8873e5488d8f8d5f8935e2f1fb9a2208c47cdd66efd2",
                "sha256:35bb52c37f256f662abdfa49d2dfa6ce5d93281d323a9af377a120e89a9eafb5",
                "sha256:3c31822339516fb3c82d03f30e22b1d038da87ef27b6a78c9549888f8ceda39a",
                "sha256:3eedd52442c0a5ff4f887fab0c1c0bb164d8635b32c894bc1faf4c618dd89df2",
                "sha256:3ff074fc97dd4e80543a3e91f69d58889baf2002b6be64347ea8cf5533188213",
                "sha256:47c0995fc4e7f79b5cfcab1fc437ff2890b770440f7696a3ba065ee0fd496563",
                "sha256:49d9ba1ed0ef3e061088cd1e7538a0759aab559e2e0a80a36f9fd9d8c0c21591",
                "sha256:51f1a1bffc50e2e9492e87d8e09a17c5eea8409cda8d3f277eb6edc82813c17c",
                "sha256:52a50aa3fb3acb9cf7213573ef55d31d6eca37f5709c69e6858fe3bc04a5c2a2",
                "sha256:54f1852cd531aa981bc0965b7d609f5f6cc8ce8c41b1139f6ed6b3c54ab82bfb",
                "sha256:609448742444d9290fd687940ac0b57fb35e6fd92bdb65386e08e99af60bf757",
                "sha256:69ffdd6120a4737710a9eee73e1d2e37db89b620f702754b8f6e62594471dee0",
                "sha256:6fad5ff2f13d69b7e74ce5b4ecd12cc0ec530fcee76356cac6742785ff71c452",
                "sha256:7049e301399273a0136ff39b84c3678e314f2158f50f517bc50285fb5ec847ad",
                "sha256:70c61d4c475835a19b3a5aa42492409878bbca7438554a1f89d20d58a7c75c01",
                "sha256:716d30ed977be8b37d3ef185fecb9e5a1d62d110dfbdcd1e2a122ab46fddb03f",
                "sha256:753cd8f2086b2b80180d9b3010dd4ed147efc167c90d3bf593fe2af21265e5a5",
                "sha256:773efe0603db30c281521a7c0214cad7836c03b8ccff897beae9b47c0b657d61",
                "sha256:7823bdd049099efa16e4246bdf15e5a13dbb18a51b68fa06d6c1d4d8b99a796e",
                "sha256:7c8f97e8e7a9009bcacbe3766a36175056c12f9a44e6e6f2d5caad06dcfbf03b",
                "sha256:823ef7a27cf86df6597fa0671066c1b596f69eba53efa3d1e1cb8b30f3533068",
                "sha256:8373c6c251f7ef8bda6675dd6d2b3a0fcc31edf1201266b5cf608b62a37407f9",
                "sha256:83b2021f2ade7d1ed556bc50a399127d7fb245e725aa0113ebd05cfe88aaf588",
                "sha256:870ea1ada0899fd0b79643990809323b389d4d1d46c192f97342eeb6ee0b8483",
                "sha256:8d12251f02d69d8310b046e82572ed486685c38f02176bd08baf216746eb947f",
                "sha256:9c23f307202661071d94b5e384e1e1dc7dfb972a28a2310e4ee16103e66ddb67",
                "sha256:9d189550615b4948f45252d7f005e53c2040cea1af5b60d6f79491a6e147eef7",
                "sha256:a086c2af425c5f62a65e12fbf385f7c9fcb8f107d0849dba5839461a129cf311",
                "sha256:a2b56ba36e05f973d450582fb015594aaa78834fefe8dfb8fcd79b93e64ba4c6",
                "sha256:aebb6044806f2e16ecc07b2a2637ee1ef67a11840a66752751714a0d924adf72",
                "sha256:b1b3020d90c2d8e1dae29cf3ce54f8094f7938460fb5ce8bc5c01450b01fbaf6",
                "sha256:b4b6b1e20608493548b1f32bce8cca185bf0480983890403d3b8753e44077129",
                "sha256:b6f491cdf80ae540738859d9766783e3b3c8e5bd37f5dfa0b76abdecc5081f13",
                "sha256:b792a349405fbc0163190fde0dc7b3fef3c9268292586cf5645598b48e63dc67",
                "sha256:b7c2286c23cd350b80d2fc9d424fc797575fb16f854b831d16fd47ceec078f2c",
                "sha256:babf5acfede515f176833ed6028754cbcd0d206f7f614ea3447d67c33be12516",
                "sha256:c365fd1703040de1ec284b176d6af5abe21b427cb3a5ff68e0759e1e313a5e7e",
                "sha256:c4225f5220f46b2fde568c74fca27ae9771536c2e29d7c04f4fb62c83275ac4e",
                "sha256:c570f24be1e468e3f0ce7ef56a89a60f0e05b30a3669a459e419c6eac2c35364",
                "sha256:c6dafac9e0f2b3c78df97e79af707cdc5ef8e88208d686a4847bab8266870023",
                "sha256:c8de2789052ed501dd829e9cae8d3dcce7acb4777ea4a479c14521c942d395b1",
                "sha256:cb28c753fd5eb3dd859b4ee95de66cc62af91bcff5db5f2571d32a520baf1f04",
                "sha256:cb4c38abeef13c61d6916f264d4845fab99d7b711be96c326b84df9e3e0ff62d",
                "sha256:d1b35bcd6c5543b9cb547dee3150c93008f8dd0f1fef78fc0cd2b141c5baf58a",
                "sha256:d8e6aeb9201e655354b3ad049cb77d19813ad4ece0df1249d3c793de3774f8c7",
                "sha256:d8ecd059fdaf60c1963c58ceb8997b32e9dc1b911f5da5307aab614f1ce5c2fb",
                "sha256:da2b52b37dad6d9ec64e653637a096905b258d2fc2b984c41ae7d08b938a67e4",
                "sha256:e87f0b2c78157e12d7686b27d63c070fd65d994e8ddae6f328e0dcf4a0cd007e",
                "sha256:edca80cbfb2b68d7b56930b84a0e45ae1694aeba0541f798e908a49d66b837f1",
                "sha256:f379abd2f1e3dddb2b61bc67977a6b5a0a3f7485538bcc6f39ec76163891ee48",
                "sha256:fe4c15f6c9285dc54ce6553a3ce908ed37c8f3825b5a51a15c91442bb955b868"
            ],
            "markers": "python_version >= '3.8'",
            "version": "==10.2.0"
        },
        "proto-plus": {
            "hashes": [
                "sha256:89075171ef11988b3fa157f5dbd8b9cf09d65fffee97e29ce403cd8defba19d2",
                "sha256:a829c79e619e1cf632de091013a4173deed13a55f326ef84f05af6f50ff4c82c"
            ],
            "markers": "python_version >= '3.6'",
            "version": "==1.23.0"
        },
        "protobuf": {
            "hashes": [
                "sha256:03038ac1cfbc41aa21f6afcbcd357281d7521b4157926f30ebecc8d4ea59dcb7",
                "sha256:28545383d61f55b57cf4df63eebd9827754fd2dc25f80c5253f9184235db242c",
                "sha256:2e3427429c9cffebf259491be0af70189607f365c2f41c7c3764af6f337105f2",
                "sha256:398a9e0c3eaceb34ec1aee71894ca3299605fa8e761544934378bbc6c97de23b",
                "sha256:44246bab5dd4b7fbd3c0c80b6f16686808fab0e4aca819ade6e8d294a29c7050",
                "sha256:447d43819997825d4e71bf5769d869b968ce96848b6479397e29fc24c4a5dfe9",
                "sha256:67a3598f0a2dcbc58d02dd1928544e7d88f764b47d4a286202913f0b2801c2e7",
                "sha256:74480f79a023f90dc6e18febbf7b8bac7508420f2006fabd512013c0c238f454",
                "sha256:819559cafa1a373b7096a482b504ae8a857c89593cf3a25af743ac9ecbd23480",
                "sha256:899dc660cd599d7352d6f10d83c95df430a38b410c1b66b407a6b29265d66469",
                "sha256:8c0c984a1b8fef4086329ff8dd19ac77576b384079247c770f29cc8ce3afa06c",
                "sha256:9aae4406ea63d825636cc11ffb34ad3379335803216ee3a856787bcf5ccc751e",
                "sha256:a7ca6d488aa8ff7f329d4c545b2dbad8ac31464f1d8b1c87ad1346717731e4db",
                "sha256:b6cc7ba72a8850621bfec987cb72623e703b7fe2b9127a161ce61e61558ad905",
                "sha256:bf01b5720be110540be4286e791db73f84a2b721072a3711efff6c324cdf074b",
                "sha256:c02ce36ec760252242a33967d51c289fd0e1c0e6e5cc9397e2279177716add86",
                "sha256:d9e4432ff660d67d775c66ac42a67cf2453c27cb4d738fc22cb53b5d84c135d4",
                "sha256:daa564862dd0d39c00f8086f88700fdbe8bc717e993a21e90711acfed02f2402",
                "sha256:de78575669dddf6099a8a0f46a27e82a1783c557ccc38ee620ed8cc96d3be7d7",
                "sha256:e64857f395505ebf3d2569935506ae0dfc4a15cb80dc25261176c784662cdcc4",
                "sha256:f4bd856d702e5b0d96a00ec6b307b0f51c1982c2bf9c0052cf9019e9a544ba99",
                "sha256:f4c42102bc82a51108e449cbb32b19b180022941c727bac0cfd50170341f16ee"
            ],
            "markers": "python_version >= '3.7'",
            "version": "==3.20.3"
        },
        "pyasn1": {
            "hashes": [
                "sha256:4439847c58d40b1d0a573d07e3856e95333f1976294494c325775aeca506eb58",
                "sha256:6d391a96e59b23130a5cfa74d6fd7f388dbbe26cc8f1edf39fdddf08d9d6676c"
            ],
            "markers": "python_version >= '2.7' and python_version not in '3.0, 3.1, 3.2, 3.3, 3.4, 3.5'",
            "version": "==0.5.1"
        },
        "pyasn1-modules": {
            "hashes": [
                "sha256:5bd01446b736eb9d31512a30d46c1ac3395d676c6f3cafa4c03eb54b9925631c",
                "sha256:d3ccd6ed470d9ffbc716be08bd90efbd44d0734bc9303818f7336070984a162d"
            ],
            "markers": "python_version >= '2.7' and python_version not in '3.0, 3.1, 3.2, 3.3, 3.4, 3.5'",
            "version": "==0.3.0"
        },
        "pydantic": {
            "hashes": [
                "sha256:01aea3a42c13f2602b7ecbbea484a98169fb568ebd9e247593ea05f01b884b2e",
                "sha256:0cd181f1d0b1d00e2b705f1bf1ac7799a2d938cce3376b8007df62b29be3c2c6",
                "sha256:10a86d8c8db68086f1e30a530f7d5f83eb0685e632e411dbbcf2d5c0150e8dcd",
                "sha256:193924c563fae6ddcb71d3f06fa153866423ac1b793a47936656e806b64e24ca",
                "sha256:464855a7ff7f2cc2cf537ecc421291b9132aa9c79aef44e917ad711b4a93163b",
                "sha256:516f1ed9bc2406a0467dd777afc636c7091d71f214d5e413d64fef45174cfc7a",
                "sha256:6434b49c0b03a51021ade5c4daa7d70c98f7a79e95b551201fff682fc1661245",
                "sha256:64d34ab766fa056df49013bb6e79921a0265204c071984e75a09cbceacbbdd5d",
                "sha256:670bb4683ad1e48b0ecb06f0cfe2178dcf74ff27921cdf1606e527d2617a81ee",
                "sha256:68792151e174a4aa9e9fc1b4e653e65a354a2fa0fed169f7b3d09902ad2cb6f1",
                "sha256:701daea9ffe9d26f97b52f1d157e0d4121644f0fcf80b443248434958fd03dc3",
                "sha256:7d45fc99d64af9aaf7e308054a0067fdcd87ffe974f2442312372dfa66e1001d",
                "sha256:80b1fab4deb08a8292d15e43a6edccdffa5377a36a4597bb545b93e79c5ff0a5",
                "sha256:82dffb306dd20bd5268fd6379bc4bfe75242a9c2b79fec58e1041fbbdb1f7914",
                "sha256:8c7f51861d73e8b9ddcb9916ae7ac39fb52761d9ea0df41128e81e2ba42886cd",
                "sha256:950ce33857841f9a337ce07ddf46bc84e1c4946d2a3bba18f8280297157a3fd1",
                "sha256:976cae77ba6a49d80f461fd8bba183ff7ba79f44aa5cfa82f1346b5626542f8e",
                "sha256:9f6f0fd68d73257ad6685419478c5aece46432f4bdd8d32c7345f1986496171e",
                "sha256:a7cd2251439988b413cb0a985c4ed82b6c6aac382dbaff53ae03c4b23a70e80a",
                "sha256:abfb7d4a7cd5cc4e1d1887c43503a7c5dd608eadf8bc615413fc498d3e4645cd",
                "sha256:ae150a63564929c675d7f2303008d88426a0add46efd76c3fc797cd71cb1b46f",
                "sha256:b0f85904f73161817b80781cc150f8b906d521fa11e3cdabae19a581c3606209",
                "sha256:b4a849d10f211389502059c33332e91327bc154acc1845f375a99eca3afa802d",
                "sha256:c15582f9055fbc1bfe50266a19771bbbef33dd28c45e78afbe1996fd70966c2a",
                "sha256:c230c0d8a322276d6e7b88c3f7ce885f9ed16e0910354510e0bae84d54991143",
                "sha256:cc1dde4e50a5fc1336ee0581c1612215bc64ed6d28d2c7c6f25d2fe3e7c3e918",
                "sha256:cf135c46099ff3f919d2150a948ce94b9ce545598ef2c6c7bf55dca98a304b52",
                "sha256:cfc83c0678b6ba51b0532bea66860617c4cd4251ecf76e9846fa5a9f3454e97e",
                "sha256:d2a5ebb48958754d386195fe9e9c5106f11275867051bf017a8059410e9abf1f",
                "sha256:d71e69699498b020ea198468e2480a2f1e7433e32a3a99760058c6520e2bea7e",
                "sha256:d75ae19d2a3dbb146b6f324031c24f8a3f52ff5d6a9f22f0683694b3afcb16fb",
                "sha256:dfe2507b8ef209da71b6fb5f4e597b50c5a34b78d7e857c4f8f3115effaef5fe",
                "sha256:e0cfe895a504c060e5d36b287ee696e2fdad02d89e0d895f83037245218a87fe",
                "sha256:e79e999e539872e903767c417c897e729e015872040e56b96e67968c3b918b2d",
                "sha256:ecbbc51391248116c0a055899e6c3e7ffbb11fb5e2a4cd6f2d0b93272118a209",
                "sha256:f4a2b50e2b03d5776e7f21af73e2070e1b5c0d0df255a827e7c632962f8315af"
            ],
            "markers": "python_version >= '3.7'",
            "version": "==1.10.7"
        },
        "pyhamcrest": {
            "hashes": [
                "sha256:412e00137858f04bde0729913874a48485665f2d36fe9ee449f26be864af9316",
                "sha256:7ead136e03655af85069b6f47b23eb7c3e5c221aa9f022a4fbb499f5b7308f29"
            ],
            "markers": "python_version >= '3.5'",
            "version": "==2.0.2"
        },
        "pyjwt": {
            "hashes": [
                "sha256:69285c7e31fc44f68a1feb309e948e0df53259d579295e6cfe2b1792329f05fd",
                "sha256:d83c3d892a77bbb74d3e1a2cfa90afaadb60945205d1095d9221f04466f64c14"
            ],
            "markers": "python_version >= '3.7'",
            "version": "==2.6.0"
        },
        "pyotp": {
            "hashes": [
                "sha256:346b6642e0dbdde3b4ff5a930b664ca82abfa116356ed48cc42c7d6590d36f63",
                "sha256:81c2e5865b8ac55e825b0358e496e1d9387c811e85bb40e71a3b29b288963612"
            ],
            "markers": "python_version >= '3.7'",
            "version": "==2.9.0"
        },
        "pypng": {
            "hashes": [
                "sha256:4a43e969b8f5aaafb2a415536c1a8ec7e341cd6a3f957fd5b5f32a4cfeed902c",
                "sha256:739c433ba96f078315de54c0db975aee537cbc3e1d0ae4ed9aab0ca1e427e2c1"
            ],
            "version": "==0.20220715.0"
        },
        "python-dateutil": {
            "hashes": [
                "sha256:0123cacc1627ae19ddf3c27a5de5bd67ee4586fbdd6440d9748f8abb483d3e86",
                "sha256:961d03dc3453ebbc59dbdea9e4e11c5651520a876d0f4db161e8674aae935da9"
            ],
            "markers": "python_version >= '2.7' and python_version not in '3.0, 3.1, 3.2'",
            "version": "==2.8.2"
        },
        "pytz": {
            "hashes": [
                "sha256:7b4fddbeb94a1eba4b557da24f19fdf9db575192544270a9101d8509f9f43d7b",
                "sha256:ce42d816b81b68506614c11e8937d3aa9e41007ceb50bfdcb0749b921bf646c7"
            ],
            "version": "==2023.3.post1"
        },
        "pyyaml": {
            "hashes": [
                "sha256:08682f6b72c722394747bddaf0aa62277e02557c0fd1c42cb853016a38f8dedf",
                "sha256:0f5f5786c0e09baddcd8b4b45f20a7b5d61a7e7e99846e3c799b05c7c53fa696",
                "sha256:129def1b7c1bf22faffd67b8f3724645203b79d8f4cc81f674654d9902cb4393",
                "sha256:294db365efa064d00b8d1ef65d8ea2c3426ac366c0c4368d930bf1c5fb497f77",
                "sha256:3b2b1824fe7112845700f815ff6a489360226a5609b96ec2190a45e62a9fc922",
                "sha256:3bd0e463264cf257d1ffd2e40223b197271046d09dadf73a0fe82b9c1fc385a5",
                "sha256:4465124ef1b18d9ace298060f4eccc64b0850899ac4ac53294547536533800c8",
                "sha256:49d4cdd9065b9b6e206d0595fee27a96b5dd22618e7520c33204a4a3239d5b10",
                "sha256:4e0583d24c881e14342eaf4ec5fbc97f934b999a6828693a99157fde912540cc",
                "sha256:5accb17103e43963b80e6f837831f38d314a0495500067cb25afab2e8d7a4018",
                "sha256:607774cbba28732bfa802b54baa7484215f530991055bb562efbed5b2f20a45e",
                "sha256:6c78645d400265a062508ae399b60b8c167bf003db364ecb26dcab2bda048253",
                "sha256:72a01f726a9c7851ca9bfad6fd09ca4e090a023c00945ea05ba1638c09dc3347",
                "sha256:74c1485f7707cf707a7aef42ef6322b8f97921bd89be2ab6317fd782c2d53183",
                "sha256:895f61ef02e8fed38159bb70f7e100e00f471eae2bc838cd0f4ebb21e28f8541",
                "sha256:8c1be557ee92a20f184922c7b6424e8ab6691788e6d86137c5d93c1a6ec1b8fb",
                "sha256:bb4191dfc9306777bc594117aee052446b3fa88737cd13b7188d0e7aa8162185",
                "sha256:bfb51918d4ff3d77c1c856a9699f8492c612cde32fd3bcd344af9be34999bfdc",
                "sha256:c20cfa2d49991c8b4147af39859b167664f2ad4561704ee74c1de03318e898db",
                "sha256:cb333c16912324fd5f769fff6bc5de372e9e7a202247b48870bc251ed40239aa",
                "sha256:d2d9808ea7b4af864f35ea216be506ecec180628aced0704e34aca0b040ffe46",
                "sha256:d483ad4e639292c90170eb6f7783ad19490e7a8defb3e46f97dfe4bacae89122",
                "sha256:dd5de0646207f053eb0d6c74ae45ba98c3395a571a2891858e87df7c9b9bd51b",
                "sha256:e1d4970ea66be07ae37a3c2e48b5ec63f7ba6804bdddfdbd3cfd954d25a82e63",
                "sha256:e4fac90784481d221a8e4b1162afa7c47ed953be40d31ab4629ae917510051df",
                "sha256:fa5ae20527d8e831e8230cbffd9f8fe952815b2b7dae6ffec25318803a7528fc",
                "sha256:fd7f6999a8070df521b6384004ef42833b9bd62cfee11a09bda1079b4b704247",
                "sha256:fdc842473cd33f45ff6bce46aea678a54e3d21f1b61a7750ce3c498eedfe25d6",
                "sha256:fe69978f3f768926cfa37b867e3843918e012cf83f680806599ddce33c2c68b0"
            ],
            "index": "pypi",
            "markers": "python_version >= '2.7' and python_version not in '3.0, 3.1, 3.2, 3.3, 3.4, 3.5'",
            "version": "==5.4.1"
        },
        "qrcode": {
            "hashes": [
                "sha256:581dca7a029bcb2deef5d01068e39093e80ef00b4a61098a2182eac59d01643a",
                "sha256:9dd969454827e127dbd93696b20747239e6d540e082937c90f14ac95b30f5845"
            ],
            "markers": "python_version >= '3.7'",
            "version": "==7.4.2"
        },
        "rapid-router": {
            "hashes": [
                "sha256:b3b0b9dd449775aaac8b6dcc05601f8e0d3d1805100ba80a086cc8a3c2661526",
                "sha256:bb88bb75e0f743ebedcfd44fbbfba5e1f63e5464c2d7d7bd02d3c838486f78ac"
            ],
            "index": "pypi",
            "version": "==5.11.3"
        },
        "reportlab": {
            "hashes": [
                "sha256:0b94e4f65a5f77a631cc010c9a7892d69e33f3251b760639dcc76420e138ce95",
                "sha256:11a71c314183532d889ad4b3941f61c3fe4bfdda769c768a7f02d93cb69dd1bb",
                "sha256:149718c3eaee937f28094325f0dd9ae1add3172c2dacbb93ff5403f37c9d3c57",
                "sha256:21d6b6bcdecee9c7ce047156d0553a30d736b8172629e4c0fcacab35ba261f3b",
                "sha256:269c59e508df08be498ab9e5278addb2cc16989677a03f800b17f8a31f8c5cc7",
                "sha256:36568d3cb4101a210c4d821d9101635c2ef6e06bd649335938c01eb197f50c5d",
                "sha256:3cb0da4975dbade6cc2ea6b0b0b17578af266dc3f669e959648f3306af993369",
                "sha256:48eadd93237c7e2739525c74cf6615dd6c1a767c839f4b0d7c12167dc0b09911",
                "sha256:57add04824bca89a130f9d428ace1b003cce4061386e0ec2a1b45b554ffe7aa3",
                "sha256:58ea3471b9b4b8e7952bd357e8487789da11213470be328ffb3e5b7d7690c2c7",
                "sha256:5a460f4c0c30bdf9d7bef46a816671a4386a9253670a53d35c694c666544261f",
                "sha256:6172481e8acffcf72042653e977281fbd807a41705a39456d92d2606d8b8c5e2",
                "sha256:65b441e22d8fe93154567a30662d8539e639b78142815afcaf92b388846eb3c1",
                "sha256:6ea46fef07c588fef84d1164d4788fef322b39feb2bfb2df0a0706181dff79b8",
                "sha256:6f75d33f7a3720cf47371ab63ced0f0ebd1aeb6db19386ae92f8977a09be9611",
                "sha256:6fdac930dfdc6227720545ec44fdb396e92d53ec227a6f5ae58cc8cb9a6cbe89",
                "sha256:701290747662d2b3be49fc0de33898ecc9ce3fafe0e2887d406e24693465e5ae",
                "sha256:753485bb2b18cbd11340e227e4aaf9bde3bb64f83406dfa011e92ad0231a42c9",
                "sha256:7b690bc30f58931b0abd47635d93a43a82d67972e83a6511cc8adbcd7da25310",
                "sha256:7efdf68e97e8fea8683bfc17f25747fefbda729b9018bc2e3221658ac41ee0bd",
                "sha256:7ff89011b5ee30209b3106641e3b7b4959f10aa6e9d6f3030205123c178f605d",
                "sha256:8260c002e4845a5af65908d5ee2099bcc25a16c7646c5c417fa27f1e4b844bc1",
                "sha256:8e4983486d419daa45cade40874bb869976e27ba11f77fb4b9ae32417284ade7",
                "sha256:8f00175f8e12e6f7d3a01309de6d7008fac94a2cdce6837ad066f0961472c9e5",
                "sha256:9f869286fcefa7f8e89e38448309891ff110ad74f58a7317ec204f3d4b8ad5f5",
                "sha256:a0330322c6c8123745ac7667fcc6ae3e0de3b73c15bdfaa28c788a9eaa0f50da",
                "sha256:a043cff1781ddb2a0ba0e8e760a79fc5be2430957c4f2a1f51bd4528cc53178f",
                "sha256:a477f652e6c417ad40387a8498d9ad827421006f156aab16f67adc9b81699a72",
                "sha256:a4dbc28fede7f504b9ac65ce9cbea35585e999d63f9fa68bc73f5a75b4929302",
                "sha256:afb418409e0d323c6cb5e3be7ea4d14dfbf8a07eb03ab0b0062904cacf819878",
                "sha256:b0d91663d450c11404ec189ebc5a4abdf20f7c4eca5954a920427cdbf5601525",
                "sha256:ba6f533b262f4ee1636b754992bb2fb349df0500d765ac9be014a375c047f4db",
                "sha256:bbdbba1ec3498b17eefca14d424ee90bb95b53e1423ecb22f1c17733c3406559",
                "sha256:ca8eb7a6607f8a664187a330bab9f8d11c9f81ed885e063dfbb29a130944a72a",
                "sha256:cca2d4c783f985b91b98e80d09ac79b6ed3f317a729cba5ba86edfe5eb9a2d9c",
                "sha256:d59e62faa03003be81aa14d37ac34ea110e5ac59c8678fd4c0daa7d8b8f42096",
                "sha256:d95fc8bc177a009053548c6d851a513b2147c465a5e8fea82287ea22d6825c4e",
                "sha256:dbddadca6f08212732e83a60e30a42cfc7d2695892cedea208b3c3e7131c9993",
                "sha256:e13a4e81761636591f5b60104f6e1eec70832ffd9aa781db68d7ebb576970d4b",
                "sha256:e28a8d9cf462e2b4c9e71abd0630f9ec245d88b976b283b0dbb4602c9ddb3938",
                "sha256:e5949f3b4e207fa7901c0cc3b49470b2a3372617a47dfbc892db31c2b56af296",
                "sha256:e98965c6e60d76ff63989d9400ae8e65efd67c665d785b377f438f166a57c053",
                "sha256:f1993a68c0edc45895d3df350d01b0456efe79aaf309cef777762742be501f2a",
                "sha256:faeebde62f0f6ad86985bec5685411260393d2eb7ba907972da56af586b644e8",
                "sha256:ff09a0a1e5cef05309ac09dfc5185e8151d927bcf45470d2f540c96260f8a355"
            ],
            "index": "pypi",
            "markers": "python_version >= '3.7' and python_version < '4'",
            "version": "==3.6.13"
        },
        "requests": {
            "hashes": [
                "sha256:58cd2187c01e70e6e26505bca751777aa9f2ee0b7f4300988b709f44e013003f",
                "sha256:942c5a758f98d790eaed1a29cb6eefc7ffb0d1cf7af05c3d2791656dbd6ad1e1"
            ],
            "index": "pypi",
            "markers": "python_version >= '3.7'",
            "version": "==2.31.0"
        },
        "requests-oauthlib": {
            "hashes": [
                "sha256:2577c501a2fb8d05a304c09d090d6e47c306fef15809d102b327cf8364bddab5",
                "sha256:75beac4a47881eeb94d5ea5d6ad31ef88856affe2332b9aafb52c6452ccf0d7a"
            ],
            "markers": "python_version >= '2.7' and python_version not in '3.0, 3.1, 3.2, 3.3'",
            "version": "==1.3.1"
        },
        "rsa": {
            "hashes": [
                "sha256:90260d9058e514786967344d0ef75fa8727eed8a7d2e43ce9f4bcf1b536174f7",
                "sha256:e38464a49c6c85d7f1351b0126661487a7e0a14a50f1675ec50eb34d4f20ef21"
            ],
            "markers": "python_version >= '3.6' and python_version < '4'",
            "version": "==4.9"
        },
        "setuptools": {
            "hashes": [
                "sha256:26ead7d1f93efc0f8c804d9fafafbe4a44b179580a7105754b245155f9af05a8",
                "sha256:47c7b0c0f8fc10eec4cf1e71c6fdadf8decaa74ffa087e68cd1c20db7ad6a592"
            ],
            "markers": "python_version >= '3.7'",
            "version": "==62.1.0"
        },
        "six": {
            "hashes": [
                "sha256:1e61c37477a1626458e36f7b1d82aa5c9b094fa4802892072e49de9c60c4c926",
                "sha256:8abb2f1d86890a2dfb989f9a77cfcfd3e47c2a354b01111771326f8aa26e0254"
            ],
            "markers": "python_version >= '2.7' and python_version not in '3.0, 3.1, 3.2'",
            "version": "==1.16.0"
        },
        "sortedcontainers": {
            "hashes": [
                "sha256:25caa5a06cc30b6b83d11423433f65d1f9d76c4c6a0c90e3379eaa43b9bfdb88",
                "sha256:a163dcaede0f1c021485e957a39245190e74249897e2ae4b2aa38595db237ee0"
            ],
            "version": "==2.4.0"
        },
        "sqlparse": {
            "hashes": [
                "sha256:5430a4fe2ac7d0f93e66f1efc6e1338a41884b7ddf2a350cedd20ccc4d9d28f3",
                "sha256:d446183e84b8349fa3061f0fe7f06ca94ba65b426946ffebe6e3e8295332420c"
            ],
            "index": "pypi",
            "markers": "python_version >= '3.5'",
            "version": "==0.4.4"
        },
        "tablib": {
            "extras": [
                "html",
                "ods",
                "xls",
                "xlsx",
                "yaml"
            ],
            "hashes": [
                "sha256:9821caa9eca6062ff7299fa645e737aecff982e6b2b42046928a6413c8dabfd9",
                "sha256:f6661dfc45e1d4f51fa8a6239f9c8349380859a5bfaa73280645f046d6c96e33"
            ],
            "markers": "python_version >= '3.8'",
            "version": "==3.5.0"
        },
        "typing-extensions": {
            "hashes": [
                "sha256:23478f88c37f27d76ac8aee6c905017a143b0b1b886c3c9f66bc2fd94f9f5783",
                "sha256:af72aea155e91adfc61c3ae9e0e342dbc0cba726d6cba4b6c72c1f34e47291cd"
            ],
            "markers": "python_version >= '3.8'",
            "version": "==4.9.0"
        },
        "typing-inspect": {
            "hashes": [
                "sha256:9ee6fc59062311ef8547596ab6b955e1b8aa46242d854bfc78f4f6b0eff35f9f",
                "sha256:b23fc42ff6f6ef6954e4852c1fb512cdd18dbea03134f91f856a95ccc9461f78"
            ],
            "version": "==0.9.0"
        },
        "tzdata": {
            "hashes": [
                "sha256:aa3ace4329eeacda5b7beb7ea08ece826c28d761cda36e747cfbf97996d39bf3",
                "sha256:dd54c94f294765522c77399649b4fefd95522479a664a0cec87f41bebc6148c9"
            ],
            "markers": "python_version >= '2'",
            "version": "==2023.4"
        },
        "urllib3": {
            "hashes": [
                "sha256:55901e917a5896a349ff771be919f8bd99aff50b79fe58fec595eb37bbc56bb3",
                "sha256:df7aa8afb0148fa78488e7899b2c59b5f4ffcfa82e6c54ccb9dd37c1d7b52d54"
            ],
            "markers": "python_version >= '3.8'",
            "version": "==2.1.0"
        },
        "websocket-client": {
            "hashes": [
                "sha256:10e511ea3a8c744631d3bd77e61eb17ed09304c413ad42cf6ddfa4c7787e8fe6",
                "sha256:f4c3d22fec12a2461427a29957ff07d35098ee2d976d3ba244e688b8b4057588"
            ],
            "markers": "python_version >= '3.8'",
            "version": "==1.7.0"
        },
        "werkzeug": {
            "hashes": [
                "sha256:507e811ecea72b18a404947aded4b3390e1db8f826b494d76550ef45bb3b1dcc",
                "sha256:90a285dc0e42ad56b34e696398b8122ee4c681833fb35b8334a095d82c56da10"
            ],
            "markers": "python_version >= '3.8'",
            "version": "==3.0.1"
        },
        "whitenoise": {
            "hashes": [
                "sha256:15fe60546ac975b58e357ccaeb165a4ca2d0ab697e48450b8f0307ca368195a8",
                "sha256:16468e9ad2189f09f4a8c635a9031cc9bb2cdbc8e5e53365407acf99f7ade9ec"
            ],
            "index": "pypi",
            "markers": "python_version >= '3.7'",
            "version": "==6.5.0"
        },
        "xlrd": {
            "hashes": [
                "sha256:6a33ee89877bd9abc1158129f6e94be74e2679636b8a205b43b85206c3f0bbdd",
                "sha256:f72f148f54442c6b056bf931dbc34f986fd0c3b0b6b5a58d013c9aef274d0c88"
            ],
            "markers": "python_version >= '2.7' and python_version not in '3.0, 3.1, 3.2, 3.3, 3.4, 3.5'",
            "version": "==2.0.1"
        },
        "xlwt": {
            "hashes": [
                "sha256:a082260524678ba48a297d922cc385f58278b8aa68741596a87de01a9c628b2e",
                "sha256:c59912717a9b28f1a3c2a98fd60741014b06b043936dcecbc113eaaada156c88"
            ],
            "version": "==1.3.0"
        },
        "zipp": {
            "hashes": [
                "sha256:0e923e726174922dce09c53c59ad483ff7bbb8e572e00c7f7c46b88556409f31",
                "sha256:84e64a1c28cf7e91ed2078bb8cc8c259cb19b76942096c8d7b84947690cabaf0"
            ],
            "markers": "python_version >= '3.8'",
            "version": "==3.17.0"
        }
    },
    "develop": {
        "asgiref": {
            "hashes": [
                "sha256:89b2ef2247e3b562a16eef663bc0e2e703ec6468e2fa8a5cd61cd449786d4f6e",
                "sha256:9e0ce3aa93a819ba5b45120216b23878cf6e8525eb3848653452b4192b92afed"
            ],
            "markers": "python_version >= '3.7'",
            "version": "==3.7.2"
        },
        "astroid": {
            "hashes": [
                "sha256:4a61cf0a59097c7bb52689b0fd63717cd2a8a14dc9f1eee97b82d814881c8c91",
                "sha256:d6e62862355f60e716164082d6b4b041d38e2a8cf1c7cd953ded5108bac8ff5c"
            ],
            "markers": "python_full_version >= '3.8.0'",
            "version": "==3.0.2"
        },
        "black": {
            "hashes": [
                "sha256:0808494f2b2df923ffc5723ed3c7b096bd76341f6213989759287611e9837d50",
                "sha256:1fa88a0f74e50e4487477bc0bb900c6781dbddfdfa32691e780bf854c3b4a47f",
                "sha256:25e57fd232a6d6ff3f4478a6fd0580838e47c93c83eaf1ccc92d4faf27112c4e",
                "sha256:2d9e13db441c509a3763a7a3d9a49ccc1b4e974a47be4e08ade2a228876500ec",
                "sha256:3e1b38b3135fd4c025c28c55ddfc236b05af657828a8a6abe5deec419a0b7055",
                "sha256:3fa4be75ef2a6b96ea8d92b1587dd8cb3a35c7e3d51f0738ced0781c3aa3a5a3",
                "sha256:4ce3ef14ebe8d9509188014d96af1c456a910d5b5cbf434a09fef7e024b3d0d5",
                "sha256:4f0031eaa7b921db76decd73636ef3a12c942ed367d8c3841a0739412b260a54",
                "sha256:602cfb1196dc692424c70b6507593a2b29aac0547c1be9a1d1365f0d964c353b",
                "sha256:6d1bd9c210f8b109b1762ec9fd36592fdd528485aadb3f5849b2740ef17e674e",
                "sha256:78baad24af0f033958cad29731e27363183e140962595def56423e626f4bee3e",
                "sha256:8d4df77958a622f9b5a4c96edb4b8c0034f8434032ab11077ec6c56ae9f384ba",
                "sha256:97e56155c6b737854e60a9ab1c598ff2533d57e7506d97af5481141671abf3ea",
                "sha256:9c4352800f14be5b4864016882cdba10755bd50805c95f728011bcb47a4afd59",
                "sha256:a4d6a9668e45ad99d2f8ec70d5c8c04ef4f32f648ef39048d010b0689832ec6d",
                "sha256:a920b569dc6b3472513ba6ddea21f440d4b4c699494d2e972a1753cdc25df7b0",
                "sha256:ae76c22bde5cbb6bfd211ec343ded2163bba7883c7bc77f6b756a1049436fbb9",
                "sha256:b18fb2ae6c4bb63eebe5be6bd869ba2f14fd0259bda7d18a46b764d8fb86298a",
                "sha256:c04b6d9d20e9c13f43eee8ea87d44156b8505ca8a3c878773f68b4e4812a421e",
                "sha256:c88b3711d12905b74206227109272673edce0cb29f27e1385f33b0163c414bba",
                "sha256:dd15245c8b68fe2b6bd0f32c1556509d11bb33aec9b5d0866dd8e2ed3dba09c2",
                "sha256:e0aaf6041986767a5e0ce663c7a2f0e9eaf21e6ff87a5f95cbf3675bfd4c41d2"
            ],
            "index": "pypi",
            "markers": "python_version >= '3.8'",
            "version": "==23.12.1"
        },
        "certifi": {
            "hashes": [
                "sha256:9b469f3a900bf28dc19b8cfbf8019bf47f7fdd1a65a1d4ffb98fc14166beb4d1",
                "sha256:e036ab49d5b79556f99cfc2d9320b34cfbe5be05c5871b51de9329f0603b0474"
            ],
            "markers": "python_version >= '3.6'",
            "version": "==2023.11.17"
        },
        "charset-normalizer": {
            "hashes": [
                "sha256:06435b539f889b1f6f4ac1758871aae42dc3a8c0e24ac9e60c2384973ad73027",
                "sha256:06a81e93cd441c56a9b65d8e1d043daeb97a3d0856d177d5c90ba85acb3db087",
                "sha256:0a55554a2fa0d408816b3b5cedf0045f4b8e1a6065aec45849de2d6f3f8e9786",
                "sha256:0b2b64d2bb6d3fb9112bafa732def486049e63de9618b5843bcdd081d8144cd8",
                "sha256:10955842570876604d404661fbccbc9c7e684caf432c09c715ec38fbae45ae09",
                "sha256:122c7fa62b130ed55f8f285bfd56d5f4b4a5b503609d181f9ad85e55c89f4185",
                "sha256:1ceae2f17a9c33cb48e3263960dc5fc8005351ee19db217e9b1bb15d28c02574",
                "sha256:1d3193f4a680c64b4b6a9115943538edb896edc190f0b222e73761716519268e",
                "sha256:1f79682fbe303db92bc2b1136016a38a42e835d932bab5b3b1bfcfbf0640e519",
                "sha256:2127566c664442652f024c837091890cb1942c30937add288223dc895793f898",
                "sha256:22afcb9f253dac0696b5a4be4a1c0f8762f8239e21b99680099abd9b2b1b2269",
                "sha256:25baf083bf6f6b341f4121c2f3c548875ee6f5339300e08be3f2b2ba1721cdd3",
                "sha256:2e81c7b9c8979ce92ed306c249d46894776a909505d8f5a4ba55b14206e3222f",
                "sha256:3287761bc4ee9e33561a7e058c72ac0938c4f57fe49a09eae428fd88aafe7bb6",
                "sha256:34d1c8da1e78d2e001f363791c98a272bb734000fcef47a491c1e3b0505657a8",
                "sha256:37e55c8e51c236f95b033f6fb391d7d7970ba5fe7ff453dad675e88cf303377a",
                "sha256:3d47fa203a7bd9c5b6cee4736ee84ca03b8ef23193c0d1ca99b5089f72645c73",
                "sha256:3e4d1f6587322d2788836a99c69062fbb091331ec940e02d12d179c1d53e25fc",
                "sha256:42cb296636fcc8b0644486d15c12376cb9fa75443e00fb25de0b8602e64c1714",
                "sha256:45485e01ff4d3630ec0d9617310448a8702f70e9c01906b0d0118bdf9d124cf2",
                "sha256:4a78b2b446bd7c934f5dcedc588903fb2f5eec172f3d29e52a9096a43722adfc",
                "sha256:4ab2fe47fae9e0f9dee8c04187ce5d09f48eabe611be8259444906793ab7cbce",
                "sha256:4d0d1650369165a14e14e1e47b372cfcb31d6ab44e6e33cb2d4e57265290044d",
                "sha256:549a3a73da901d5bc3ce8d24e0600d1fa85524c10287f6004fbab87672bf3e1e",
                "sha256:55086ee1064215781fff39a1af09518bc9255b50d6333f2e4c74ca09fac6a8f6",
                "sha256:572c3763a264ba47b3cf708a44ce965d98555f618ca42c926a9c1616d8f34269",
                "sha256:573f6eac48f4769d667c4442081b1794f52919e7edada77495aaed9236d13a96",
                "sha256:5b4c145409bef602a690e7cfad0a15a55c13320ff7a3ad7ca59c13bb8ba4d45d",
                "sha256:6463effa3186ea09411d50efc7d85360b38d5f09b870c48e4600f63af490e56a",
                "sha256:65f6f63034100ead094b8744b3b97965785388f308a64cf8d7c34f2f2e5be0c4",
                "sha256:663946639d296df6a2bb2aa51b60a2454ca1cb29835324c640dafb5ff2131a77",
                "sha256:6897af51655e3691ff853668779c7bad41579facacf5fd7253b0133308cf000d",
                "sha256:68d1f8a9e9e37c1223b656399be5d6b448dea850bed7d0f87a8311f1ff3dabb0",
                "sha256:6ac7ffc7ad6d040517be39eb591cac5ff87416c2537df6ba3cba3bae290c0fed",
                "sha256:6b3251890fff30ee142c44144871185dbe13b11bab478a88887a639655be1068",
                "sha256:6c4caeef8fa63d06bd437cd4bdcf3ffefe6738fb1b25951440d80dc7df8c03ac",
                "sha256:6ef1d82a3af9d3eecdba2321dc1b3c238245d890843e040e41e470ffa64c3e25",
                "sha256:753f10e867343b4511128c6ed8c82f7bec3bd026875576dfd88483c5c73b2fd8",
                "sha256:7cd13a2e3ddeed6913a65e66e94b51d80a041145a026c27e6bb76c31a853c6ab",
                "sha256:7ed9e526742851e8d5cc9e6cf41427dfc6068d4f5a3bb03659444b4cabf6bc26",
                "sha256:7f04c839ed0b6b98b1a7501a002144b76c18fb1c1850c8b98d458ac269e26ed2",
                "sha256:802fe99cca7457642125a8a88a084cef28ff0cf9407060f7b93dca5aa25480db",
                "sha256:80402cd6ee291dcb72644d6eac93785fe2c8b9cb30893c1af5b8fdd753b9d40f",
                "sha256:8465322196c8b4d7ab6d1e049e4c5cb460d0394da4a27d23cc242fbf0034b6b5",
                "sha256:86216b5cee4b06df986d214f664305142d9c76df9b6512be2738aa72a2048f99",
                "sha256:87d1351268731db79e0f8e745d92493ee2841c974128ef629dc518b937d9194c",
                "sha256:8bdb58ff7ba23002a4c5808d608e4e6c687175724f54a5dade5fa8c67b604e4d",
                "sha256:8c622a5fe39a48f78944a87d4fb8a53ee07344641b0562c540d840748571b811",
                "sha256:8d756e44e94489e49571086ef83b2bb8ce311e730092d2c34ca8f7d925cb20aa",
                "sha256:8f4a014bc36d3c57402e2977dada34f9c12300af536839dc38c0beab8878f38a",
                "sha256:9063e24fdb1e498ab71cb7419e24622516c4a04476b17a2dab57e8baa30d6e03",
                "sha256:90d558489962fd4918143277a773316e56c72da56ec7aa3dc3dbbe20fdfed15b",
                "sha256:923c0c831b7cfcb071580d3f46c4baf50f174be571576556269530f4bbd79d04",
                "sha256:95f2a5796329323b8f0512e09dbb7a1860c46a39da62ecb2324f116fa8fdc85c",
                "sha256:96b02a3dc4381e5494fad39be677abcb5e6634bf7b4fa83a6dd3112607547001",
                "sha256:9f96df6923e21816da7e0ad3fd47dd8f94b2a5ce594e00677c0013018b813458",
                "sha256:a10af20b82360ab00827f916a6058451b723b4e65030c5a18577c8b2de5b3389",
                "sha256:a50aebfa173e157099939b17f18600f72f84eed3049e743b68ad15bd69b6bf99",
                "sha256:a981a536974bbc7a512cf44ed14938cf01030a99e9b3a06dd59578882f06f985",
                "sha256:a9a8e9031d613fd2009c182b69c7b2c1ef8239a0efb1df3f7c8da66d5dd3d537",
                "sha256:ae5f4161f18c61806f411a13b0310bea87f987c7d2ecdbdaad0e94eb2e404238",
                "sha256:aed38f6e4fb3f5d6bf81bfa990a07806be9d83cf7bacef998ab1a9bd660a581f",
                "sha256:b01b88d45a6fcb69667cd6d2f7a9aeb4bf53760d7fc536bf679ec94fe9f3ff3d",
                "sha256:b261ccdec7821281dade748d088bb6e9b69e6d15b30652b74cbbac25e280b796",
                "sha256:b2b0a0c0517616b6869869f8c581d4eb2dd83a4d79e0ebcb7d373ef9956aeb0a",
                "sha256:b4a23f61ce87adf89be746c8a8974fe1c823c891d8f86eb218bb957c924bb143",
                "sha256:bd8f7df7d12c2db9fab40bdd87a7c09b1530128315d047a086fa3ae3435cb3a8",
                "sha256:beb58fe5cdb101e3a055192ac291b7a21e3b7ef4f67fa1d74e331a7f2124341c",
                "sha256:c002b4ffc0be611f0d9da932eb0f704fe2602a9a949d1f738e4c34c75b0863d5",
                "sha256:c083af607d2515612056a31f0a8d9e0fcb5876b7bfc0abad3ecd275bc4ebc2d5",
                "sha256:c180f51afb394e165eafe4ac2936a14bee3eb10debc9d9e4db8958fe36afe711",
                "sha256:c235ebd9baae02f1b77bcea61bce332cb4331dc3617d254df3323aa01ab47bd4",
                "sha256:cd70574b12bb8a4d2aaa0094515df2463cb429d8536cfb6c7ce983246983e5a6",
                "sha256:d0eccceffcb53201b5bfebb52600a5fb483a20b61da9dbc885f8b103cbe7598c",
                "sha256:d965bba47ddeec8cd560687584e88cf699fd28f192ceb452d1d7ee807c5597b7",
                "sha256:db364eca23f876da6f9e16c9da0df51aa4f104a972735574842618b8c6d999d4",
                "sha256:ddbb2551d7e0102e7252db79ba445cdab71b26640817ab1e3e3648dad515003b",
                "sha256:deb6be0ac38ece9ba87dea880e438f25ca3eddfac8b002a2ec3d9183a454e8ae",
                "sha256:e06ed3eb3218bc64786f7db41917d4e686cc4856944f53d5bdf83a6884432e12",
                "sha256:e27ad930a842b4c5eb8ac0016b0a54f5aebbe679340c26101df33424142c143c",
                "sha256:e537484df0d8f426ce2afb2d0f8e1c3d0b114b83f8850e5f2fbea0e797bd82ae",
                "sha256:eb00ed941194665c332bf8e078baf037d6c35d7c4f3102ea2d4f16ca94a26dc8",
                "sha256:eb6904c354526e758fda7167b33005998fb68c46fbc10e013ca97f21ca5c8887",
                "sha256:eb8821e09e916165e160797a6c17edda0679379a4be5c716c260e836e122f54b",
                "sha256:efcb3f6676480691518c177e3b465bcddf57cea040302f9f4e6e191af91174d4",
                "sha256:f27273b60488abe721a075bcca6d7f3964f9f6f067c8c4c605743023d7d3944f",
                "sha256:f30c3cb33b24454a82faecaf01b19c18562b1e89558fb6c56de4d9118a032fd5",
                "sha256:fb69256e180cb6c8a894fee62b3afebae785babc1ee98b81cdf68bbca1987f33",
                "sha256:fd1abc0d89e30cc4e02e4064dc67fcc51bd941eb395c502aac3ec19fab46b519",
                "sha256:ff8fa367d09b717b2a17a052544193ad76cd49979c805768879cb63d9ca50561"
            ],
            "markers": "python_full_version >= '3.7.0'",
            "version": "==3.3.2"
        },
        "click": {
            "hashes": [
                "sha256:ae74fb96c20a0277a1d615f1e4d73c8414f5a98db8b799a7931d1582f3390c28",
                "sha256:ca9853ad459e787e2192211578cc907e7594e294c7ccc834310722b41b9ca6de"
            ],
            "markers": "python_version >= '3.7'",
            "version": "==8.1.7"
        },
        "coverage": {
            "extras": [
                "toml"
            ],
            "hashes": [
                "sha256:04387a4a6ecb330c1878907ce0dc04078ea72a869263e53c72a1ba5bbdf380ca",
                "sha256:0676cd0ba581e514b7f726495ea75aba3eb20899d824636c6f59b0ed2f88c471",
                "sha256:0e8d06778e8fbffccfe96331a3946237f87b1e1d359d7fbe8b06b96c95a5407a",
                "sha256:0eb3c2f32dabe3a4aaf6441dde94f35687224dfd7eb2a7f47f3fd9428e421058",
                "sha256:109f5985182b6b81fe33323ab4707011875198c41964f014579cf82cebf2bb85",
                "sha256:13eaf476ec3e883fe3e5fe3707caeb88268a06284484a3daf8250259ef1ba143",
                "sha256:164fdcc3246c69a6526a59b744b62e303039a81e42cfbbdc171c91a8cc2f9446",
                "sha256:26776ff6c711d9d835557ee453082025d871e30b3fd6c27fcef14733f67f0590",
                "sha256:26f66da8695719ccf90e794ed567a1549bb2644a706b41e9f6eae6816b398c4a",
                "sha256:29f3abe810930311c0b5d1a7140f6395369c3db1be68345638c33eec07535105",
                "sha256:316543f71025a6565677d84bc4df2114e9b6a615aa39fb165d697dba06a54af9",
                "sha256:36b0ea8ab20d6a7564e89cb6135920bc9188fb5f1f7152e94e8300b7b189441a",
                "sha256:3cc9d4bc55de8003663ec94c2f215d12d42ceea128da8f0f4036235a119c88ac",
                "sha256:485e9f897cf4856a65a57c7f6ea3dc0d4e6c076c87311d4bc003f82cfe199d25",
                "sha256:5040148f4ec43644702e7b16ca864c5314ccb8ee0751ef617d49aa0e2d6bf4f2",
                "sha256:51456e6fa099a8d9d91497202d9563a320513fcf59f33991b0661a4a6f2ad450",
                "sha256:53d7d9158ee03956e0eadac38dfa1ec8068431ef8058fe6447043db1fb40d932",
                "sha256:5a10a4920def78bbfff4eff8a05c51be03e42f1c3735be42d851f199144897ba",
                "sha256:5b14b4f8760006bfdb6e08667af7bc2d8d9bfdb648351915315ea17645347137",
                "sha256:5b2ccb7548a0b65974860a78c9ffe1173cfb5877460e5a229238d985565574ae",
                "sha256:697d1317e5290a313ef0d369650cfee1a114abb6021fa239ca12b4849ebbd614",
                "sha256:6ae8c9d301207e6856865867d762a4b6fd379c714fcc0607a84b92ee63feff70",
                "sha256:707c0f58cb1712b8809ece32b68996ee1e609f71bd14615bd8f87a1293cb610e",
                "sha256:74775198b702868ec2d058cb92720a3c5a9177296f75bd97317c787daf711505",
                "sha256:756ded44f47f330666843b5781be126ab57bb57c22adbb07d83f6b519783b870",
                "sha256:76f03940f9973bfaee8cfba70ac991825611b9aac047e5c80d499a44079ec0bc",
                "sha256:79287fd95585ed36e83182794a57a46aeae0b64ca53929d1176db56aacc83451",
                "sha256:799c8f873794a08cdf216aa5d0531c6a3747793b70c53f70e98259720a6fe2d7",
                "sha256:7d360587e64d006402b7116623cebf9d48893329ef035278969fa3bbf75b697e",
                "sha256:80b5ee39b7f0131ebec7968baa9b2309eddb35b8403d1869e08f024efd883566",
                "sha256:815ac2d0f3398a14286dc2cea223a6f338109f9ecf39a71160cd1628786bc6f5",
                "sha256:83c2dda2666fe32332f8e87481eed056c8b4d163fe18ecc690b02802d36a4d26",
                "sha256:846f52f46e212affb5bcf131c952fb4075b55aae6b61adc9856222df89cbe3e2",
                "sha256:936d38794044b26c99d3dd004d8af0035ac535b92090f7f2bb5aa9c8e2f5cd42",
                "sha256:9864463c1c2f9cb3b5db2cf1ff475eed2f0b4285c2aaf4d357b69959941aa555",
                "sha256:995ea5c48c4ebfd898eacb098164b3cc826ba273b3049e4a889658548e321b43",
                "sha256:a1526d265743fb49363974b7aa8d5899ff64ee07df47dd8d3e37dcc0818f09ed",
                "sha256:a56de34db7b7ff77056a37aedded01b2b98b508227d2d0979d373a9b5d353daa",
                "sha256:a7c97726520f784239f6c62506bc70e48d01ae71e9da128259d61ca5e9788516",
                "sha256:b8e99f06160602bc64da35158bb76c73522a4010f0649be44a4e167ff8555952",
                "sha256:bb1de682da0b824411e00a0d4da5a784ec6496b6850fdf8c865c1d68c0e318dd",
                "sha256:bf477c355274a72435ceb140dc42de0dc1e1e0bf6e97195be30487d8eaaf1a09",
                "sha256:bf635a52fc1ea401baf88843ae8708591aa4adff875e5c23220de43b1ccf575c",
                "sha256:bfd5db349d15c08311702611f3dccbef4b4e2ec148fcc636cf8739519b4a5c0f",
                "sha256:c530833afc4707fe48524a44844493f36d8727f04dcce91fb978c414a8556cc6",
                "sha256:cc6d65b21c219ec2072c1293c505cf36e4e913a3f936d80028993dd73c7906b1",
                "sha256:cd3c1e4cb2ff0083758f09be0f77402e1bdf704adb7f89108007300a6da587d0",
                "sha256:cfd2a8b6b0d8e66e944d47cdec2f47c48fef2ba2f2dff5a9a75757f64172857e",
                "sha256:d0ca5c71a5a1765a0f8f88022c52b6b8be740e512980362f7fdbb03725a0d6b9",
                "sha256:e7defbb9737274023e2d7af02cac77043c86ce88a907c58f42b580a97d5bcca9",
                "sha256:e9d1bf53c4c8de58d22e0e956a79a5b37f754ed1ffdbf1a260d9dcfa2d8a325e",
                "sha256:ea81d8f9691bb53f4fb4db603203029643caffc82bf998ab5b59ca05560f4c06"
            ],
            "markers": "python_version >= '3.8'",
            "version": "==7.4.0"
        },
        "defusedxml": {
            "hashes": [
                "sha256:1bb3032db185915b62d7c6209c5a8792be6a32ab2fedacc84e01b52c51aa3e69",
                "sha256:a352e7e428770286cc899e2542b6cdaedb2b4953ff269a210103ec58f6198a61"
            ],
            "markers": "python_version >= '2.7' and python_version not in '3.0, 3.1, 3.2, 3.3, 3.4'",
            "version": "==0.7.1"
        },
        "diff-match-patch": {
            "hashes": [
                "sha256:953019cdb9c9d2c9e47b5b12bcff3cf4746fc4598eb406076fa1fc27e6a1f15c",
                "sha256:dce43505fb7b1b317de7195579388df0746d90db07015ed47a85e5e44930ef93"
            ],
            "markers": "python_version >= '3.7'",
            "version": "==20230430"
        },
        "dill": {
            "hashes": [
                "sha256:76b122c08ef4ce2eedcd4d1abd8e641114bfc6c2867f49f3c41facf65bf19f5e",
                "sha256:cc1c8b182eb3013e24bd475ff2e9295af86c1a38eb1aff128dac8962a9ce3c03"
            ],
            "markers": "python_version < '3.11'",
            "version": "==0.3.7"
        },
        "django": {
            "hashes": [
                "sha256:a477ab326ae7d8807dc25c186b951ab8c7648a3a23f9497763c37307a2b5ef87",
                "sha256:dec2a116787b8e14962014bf78e120bba454135108e1af9e9b91ade7b2964c40"
            ],
            "index": "pypi",
            "markers": "python_version >= '3.6'",
            "version": "==3.2.20"
        },
        "django-import-export": {
            "hashes": [
                "sha256:12edb7ba1f7f9b392d0257a2ae68086020e53ab2c7bd2b21a56ec17fbb83826b",
                "sha256:b1b7385627ed61063cd9764e8c19cce3ce8945626f7953262df8162b0feec376"
            ],
            "index": "pypi",
            "markers": "python_version >= '3.8'",
            "version": "==3.3.6"
        },
        "django-selenium-clean": {
            "hashes": [
                "sha256:19c2ef55558e7d57dd7fda690f0e6830b461098c564d736f93be37dcbfb42560",
                "sha256:98c20ee83c4554397ff3ef226bebd0d8962891303162b9f874687490474d88e9"
            ],
            "index": "pypi",
            "version": "==0.3.3"
        },
        "django-stubs": {
            "extras": [
                "compatible-mypy"
            ],
            "hashes": [
                "sha256:2fcd257884a68dfa02de41ee5410ec805264d9b07d9b5b119e4dea82c7b8345e",
                "sha256:e60b43de662a199db4b15c803c06669e0ac5035614af291cbd3b91591f7dcc94"
            ],
            "markers": "python_version >= '3.8'",
            "version": "==4.2.6"
        },
        "django-stubs-ext": {
            "hashes": [
                "sha256:45a5d102417a412e3606e3c358adb4744988a92b7b58ccf3fd64bddd5d04d14c",
                "sha256:519342ac0849cda1559746c9a563f03ff99f636b0ebe7c14b75e816a00dfddc3"
            ],
            "markers": "python_version >= '3.8'",
            "version": "==4.2.7"
        },
        "django-test-migrations": {
            "hashes": [
                "sha256:874884ff4e980583cd9f1c986bb9fbfe72b436e759be23004e4f52c26a15f363",
                "sha256:9e8b9b4364fef70dde10a5f85c5a75d447ca2189ec648325610fab1268daec97"
            ],
            "index": "pypi",
            "markers": "python_version >= '3.6' and python_version < '4.0'",
            "version": "==1.2.0"
        },
        "djangorestframework-stubs": {
            "extras": [
                "compatible-mypy"
            ],
            "hashes": [
                "sha256:5be8275dd05d6629b3d1688929586ef7b6bc66b4f3f728b5e0389305f07c7a7f",
                "sha256:8ee8719bfeb647b92cc200e15b3cc9813d2e4468c8190777a55a121542a4b2d4"
            ],
            "markers": "python_version >= '3.8'",
            "version": "==3.14.4"
        },
        "et-xmlfile": {
            "hashes": [
                "sha256:8eb9e2bc2f8c97e37a2dc85a09ecdcdec9d8a396530a6d5a33b30b9a92da0c5c",
                "sha256:a2ba85d1d6a74ef63837eed693bcb89c3f752169b0e3e7ae5b16ca5e1b3deada"
            ],
            "markers": "python_version >= '3.6'",
            "version": "==1.1.0"
        },
        "exceptiongroup": {
            "hashes": [
                "sha256:4bfd3996ac73b41e9b9628b04e079f193850720ea5945fc96a08633c66912f14",
                "sha256:91f5c769735f051a4290d52edd0858999b57e5876e9f85937691bd4c9fa3ed68"
            ],
            "markers": "python_version < '3.11'",
            "version": "==1.2.0"
        },
        "execnet": {
            "hashes": [
                "sha256:88256416ae766bc9e8895c76a87928c0012183da3cc4fc18016e6f050e025f41",
                "sha256:cc59bc4423742fd71ad227122eb0dd44db51efb3dc4095b45ac9a08c770096af"
            ],
            "markers": "python_version >= '3.7'",
            "version": "==2.0.2"
        },
        "fastdiff": {
            "hashes": [
                "sha256:4dfa09c47832a8c040acda3f1f55fc0ab4d666f0e14e6951e6da78d59acd945a",
                "sha256:ca5f61f6ddf5a1564ddfd98132ad28e7abe4a88a638a8b014a2214f71e5918ec"
            ],
            "version": "==0.3.0"
        },
        "idna": {
            "hashes": [
                "sha256:9ecdbbd083b06798ae1e86adcbfe8ab1479cf864e4ee30fe4e46a003d12491ca",
                "sha256:c05567e9c24a6b9faaa835c4821bad0590fbb9d5779e7caa6e1cc4978e7eb24f"
            ],
            "markers": "python_version >= '3.5'",
            "version": "==3.6"
        },
        "iniconfig": {
            "hashes": [
                "sha256:2d91e135bf72d31a410b17c16da610a82cb55f6b0477d1a902134b24a455b8b3",
                "sha256:b6a85871a79d2e3b22d2d1b94ac2824226a63c6b741c88f7ae975f18b6778374"
            ],
            "markers": "python_version >= '3.7'",
            "version": "==2.0.0"
        },
        "isort": {
            "hashes": [
                "sha256:48fdfcb9face5d58a4f6dde2e72a1fb8dcaf8ab26f95ab49fab84c2ddefb0109",
                "sha256:8ca5e72a8d85860d5a3fa69b8745237f2939afe12dbf656afbcb47fe72d947a6"
            ],
            "index": "pypi",
            "markers": "python_full_version >= '3.8.0'",
            "version": "==5.13.2"
        },
        "markuppy": {
            "hashes": [
                "sha256:1adee2c0a542af378fe84548ff6f6b0168f3cb7f426b46961038a2bcfaad0d5f"
            ],
            "version": "==1.14"
        },
        "mccabe": {
            "hashes": [
                "sha256:348e0240c33b60bbdf4e523192ef919f28cb2c3d7d5c7794f74009290f236325",
                "sha256:6c2d30ab6be0e4a46919781807b4f0d834ebdd6c6e3dca0bda5a15f863427b6e"
            ],
            "markers": "python_version >= '3.6'",
            "version": "==0.7.0"
        },
        "mypy": {
            "hashes": [
                "sha256:19f905bcfd9e167159b3d63ecd8cb5e696151c3e59a1742e79bc3bcb540c42c7",
                "sha256:21a1ad938fee7d2d96ca666c77b7c494c3c5bd88dff792220e1afbebb2925b5e",
                "sha256:40b1844d2e8b232ed92e50a4bd11c48d2daa351f9deee6c194b83bf03e418b0c",
                "sha256:41697773aa0bf53ff917aa077e2cde7aa50254f28750f9b88884acea38a16169",
                "sha256:49ae115da099dcc0922a7a895c1eec82c1518109ea5c162ed50e3b3594c71208",
                "sha256:4c46b51de523817a0045b150ed11b56f9fff55f12b9edd0f3ed35b15a2809de0",
                "sha256:4cbe68ef919c28ea561165206a2dcb68591c50f3bcf777932323bc208d949cf1",
                "sha256:4d01c00d09a0be62a4ca3f933e315455bde83f37f892ba4b08ce92f3cf44bcc1",
                "sha256:59a0d7d24dfb26729e0a068639a6ce3500e31d6655df8557156c51c1cb874ce7",
                "sha256:68351911e85145f582b5aa6cd9ad666c8958bcae897a1bfda8f4940472463c45",
                "sha256:7274b0c57737bd3476d2229c6389b2ec9eefeb090bbaf77777e9d6b1b5a9d143",
                "sha256:81af8adaa5e3099469e7623436881eff6b3b06db5ef75e6f5b6d4871263547e5",
                "sha256:82e469518d3e9a321912955cc702d418773a2fd1e91c651280a1bda10622f02f",
                "sha256:8b27958f8c76bed8edaa63da0739d76e4e9ad4ed325c814f9b3851425582a3cd",
                "sha256:8c223fa57cb154c7eab5156856c231c3f5eace1e0bed9b32a24696b7ba3c3245",
                "sha256:8f57e6b6927a49550da3d122f0cb983d400f843a8a82e65b3b380d3d7259468f",
                "sha256:925cd6a3b7b55dfba252b7c4561892311c5358c6b5a601847015a1ad4eb7d332",
                "sha256:a43ef1c8ddfdb9575691720b6352761f3f53d85f1b57d7745701041053deff30",
                "sha256:a8032e00ce71c3ceb93eeba63963b864bf635a18f6c0c12da6c13c450eedb183",
                "sha256:b96ae2c1279d1065413965c607712006205a9ac541895004a1e0d4f281f2ff9f",
                "sha256:bb8ccb4724f7d8601938571bf3f24da0da791fe2db7be3d9e79849cb64e0ae85",
                "sha256:bbaf4662e498c8c2e352da5f5bca5ab29d378895fa2d980630656178bd607c46",
                "sha256:cfd13d47b29ed3bbaafaff7d8b21e90d827631afda134836962011acb5904b71",
                "sha256:d4473c22cc296425bbbce7e9429588e76e05bc7342da359d6520b6427bf76660",
                "sha256:d8fbb68711905f8912e5af474ca8b78d077447d8f3918997fecbf26943ff3cbb",
                "sha256:e5012e5cc2ac628177eaac0e83d622b2dd499e28253d4107a08ecc59ede3fc2c",
                "sha256:eb4f18589d196a4cbe5290b435d135dee96567e07c2b2d43b5c4621b6501531a"
            ],
            "index": "pypi",
            "markers": "python_version >= '3.8'",
            "version": "==1.6.1"
        },
        "mypy-extensions": {
            "hashes": [
                "sha256:4392f6c0eb8a5668a69e23d168ffa70f0be9ccfd32b5cc2d26a34ae5b844552d",
                "sha256:75dbf8955dc00442a438fc4d0666508a9a97b6bd41aa2f0ffe9d2f2725af0782"
            ],
            "markers": "python_version >= '3.5'",
            "version": "==1.0.0"
        },
        "odfpy": {
            "hashes": [
                "sha256:db766a6e59c5103212f3cc92ec8dd50a0f3a02790233ed0b52148b70d3c438ec",
                "sha256:fc3b8d1bc098eba4a0fda865a76d9d1e577c4ceec771426bcb169a82c5e9dfe0"
            ],
            "version": "==1.4.1"
        },
        "openpyxl": {
            "hashes": [
                "sha256:a6f5977418eff3b2d5500d54d9db50c8277a368436f4e4f8ddb1be3422870184",
                "sha256:f91456ead12ab3c6c2e9491cf33ba6d08357d802192379bb482f1033ade496f5"
            ],
            "markers": "python_version >= '3.6'",
            "version": "==3.1.2"
        },
        "packaging": {
            "hashes": [
                "sha256:048fb0e9405036518eaaf48a55953c750c11e1a1b68e0dd1a9d62ed0c092cfc5",
                "sha256:8c491190033a9af7e1d931d0b5dacc2ef47509b34dd0de67ed209b5203fc88c7"
            ],
            "markers": "python_version >= '3.7'",
            "version": "==23.2"
        },
        "pathspec": {
            "hashes": [
                "sha256:a0d503e138a4c123b27490a4f7beda6a01c6f288df0e4a8b79c7eb0dc7b4cc08",
                "sha256:a482d51503a1ab33b1c67a6c3813a26953dbdc71c31dacaef9a838c4e29f5712"
            ],
            "markers": "python_version >= '3.8'",
            "version": "==0.12.1"
        },
        "platformdirs": {
            "hashes": [
                "sha256:11c8f37bcca40db96d8144522d925583bdb7a31f7b0e37e3ed4318400a8e2380",
                "sha256:906d548203468492d432bcb294d4bc2fff751bf84971fbb2c10918cc206ee420"
            ],
            "markers": "python_version >= '3.8'",
            "version": "==4.1.0"
        },
        "pluggy": {
            "hashes": [
                "sha256:cf61ae8f126ac6f7c451172cf30e3e43d3ca77615509771b3a984a0730651e12",
                "sha256:d89c696a773f8bd377d18e5ecda92b7a3793cbe66c87060a6fb58c7b6e1061f7"
            ],
            "markers": "python_version >= '3.8'",
            "version": "==1.3.0"
        },
        "pylint": {
            "hashes": [
                "sha256:0d4c286ef6d2f66c8bfb527a7f8a629009e42c99707dec821a03e1b51a4c1496",
                "sha256:60ed5f3a9ff8b61839ff0348b3624ceeb9e6c2a92c514d81c9cc273da3b6bcda"
            ],
            "index": "pypi",
            "markers": "python_full_version >= '3.8.0'",
            "version": "==3.0.2"
        },
        "pylint-django": {
            "hashes": [
                "sha256:2f339e4bf55776958283395c5139c37700c91bd5ef1d8251ef6ac88b5abbba9b",
                "sha256:5abd5c2228e0e5e2a4cb6d0b4fc1d1cef1e773d0be911412f4dd4fc1a1a440b7"
            ],
            "index": "pypi",
            "markers": "python_version >= '3.7' and python_version < '4.0'",
            "version": "==2.5.5"
        },
        "pylint-plugin-utils": {
            "hashes": [
                "sha256:ae11664737aa2effbf26f973a9e0b6779ab7106ec0adc5fe104b0907ca04e507",
                "sha256:d3cebf68a38ba3fba23a873809155562571386d4c1b03e5b4c4cc26c3eee93e4"
            ],
            "markers": "python_version >= '3.7' and python_version < '4.0'",
            "version": "==0.8.2"
        },
        "pypdf2": {
            "hashes": [
                "sha256:6315e7a6bd49afd695925c243d72876e2dbfb774ecd551b3115e87d18df29599",
                "sha256:9122a6441f6c10b92b0262a95f9c04f552fe4498f26e7dc6e3d26fc0a58153ce"
            ],
            "markers": "python_version >= '3.6'",
            "version": "==2.10.6"
        },
        "pytest": {
            "hashes": [
                "sha256:2cf0005922c6ace4a3e2ec8b4080eb0d9753fdc93107415332f50ce9e7994280",
                "sha256:b090cdf5ed60bf4c45261be03239c2c1c22df034fbffe691abe93cd80cea01d8"
            ],
            "index": "pypi",
            "markers": "python_version >= '3.7'",
            "version": "==7.4.4"
        },
        "pytest-cov": {
            "hashes": [
                "sha256:3904b13dfbfec47f003b8e77fd5b589cd11904a21ddf1ab38a64f204d6a10ef6",
                "sha256:6ba70b9e97e69fcc3fb45bfeab2d0a138fb65c4d0d6a41ef33983ad114be8c3a"
            ],
            "index": "pypi",
            "markers": "python_version >= '3.7'",
            "version": "==4.1.0"
        },
        "pytest-django": {
            "hashes": [
                "sha256:c60834861933773109334fe5a53e83d1ef4828f2203a1d6a0fa9972f4f75ab3e",
                "sha256:d9076f759bb7c36939dbdd5ae6633c18edfc2902d1a69fdbefd2426b970ce6c2"
            ],
            "index": "pypi",
            "markers": "python_version >= '3.5'",
            "version": "==4.5.2"
        },
        "pytest-env": {
            "hashes": [
                "sha256:5e533273f4d9e6a41c3a3120e0c7944aae5674fa773b329f00a5eb1f23c53a38",
                "sha256:baed9b3b6bae77bd75b9238e0ed1ee6903a42806ae9d6aeffb8754cd5584d4ff"
            ],
            "index": "pypi",
            "markers": "python_version >= '3.7'",
            "version": "==0.8.2"
        },
        "pytest-mock": {
            "hashes": [
                "sha256:0972719a7263072da3a21c7f4773069bcc7486027d7e8e1f81d98a47e701bc4f",
                "sha256:31a40f038c22cad32287bb43932054451ff5583ff094bca6f675df2f8bc1a6e9"
            ],
            "index": "pypi",
            "markers": "python_version >= '3.8'",
            "version": "==3.12.0"
        },
        "pytest-order": {
            "hashes": [
                "sha256:944f86b6d441aa7b1da80f801c6ab65b84bbeba472d0a7a12eb43ba26650101a",
                "sha256:9d65c3b6dc6d6ee984d6ae2c6c4aa4f1331e5b915116219075c888c8bcbb93b8"
            ],
            "index": "pypi",
            "markers": "python_version >= '3.6'",
            "version": "==1.2.0"
        },
        "pytest-xdist": {
            "hashes": [
                "sha256:cbb36f3d67e0c478baa57fa4edc8843887e0f6cfc42d677530a36d7472b32d8a",
                "sha256:d075629c7e00b611df89f490a5063944bee7a4362a5ff11c7cc7824a03dfce24"
            ],
            "index": "pypi",
            "markers": "python_version >= '3.7'",
            "version": "==3.5.0"
        },
        "pytz": {
            "hashes": [
                "sha256:7b4fddbeb94a1eba4b557da24f19fdf9db575192544270a9101d8509f9f43d7b",
                "sha256:ce42d816b81b68506614c11e8937d3aa9e41007ceb50bfdcb0749b921bf646c7"
            ],
            "version": "==2023.3.post1"
        },
        "pyvirtualdisplay": {
            "hashes": [
                "sha256:09755bc3ceb6eb725fb07eca5425f43f2358d3bf08e00d2a9b792a1aedd16159",
                "sha256:40d4b8dfe4b8de8552e28eb367647f311f88a130bf837fe910e7f180d5477f0e"
            ],
            "index": "pypi",
            "version": "==3.0"
        },
        "pyyaml": {
            "hashes": [
                "sha256:08682f6b72c722394747bddaf0aa62277e02557c0fd1c42cb853016a38f8dedf",
                "sha256:0f5f5786c0e09baddcd8b4b45f20a7b5d61a7e7e99846e3c799b05c7c53fa696",
                "sha256:129def1b7c1bf22faffd67b8f3724645203b79d8f4cc81f674654d9902cb4393",
                "sha256:294db365efa064d00b8d1ef65d8ea2c3426ac366c0c4368d930bf1c5fb497f77",
                "sha256:3b2b1824fe7112845700f815ff6a489360226a5609b96ec2190a45e62a9fc922",
                "sha256:3bd0e463264cf257d1ffd2e40223b197271046d09dadf73a0fe82b9c1fc385a5",
                "sha256:4465124ef1b18d9ace298060f4eccc64b0850899ac4ac53294547536533800c8",
                "sha256:49d4cdd9065b9b6e206d0595fee27a96b5dd22618e7520c33204a4a3239d5b10",
                "sha256:4e0583d24c881e14342eaf4ec5fbc97f934b999a6828693a99157fde912540cc",
                "sha256:5accb17103e43963b80e6f837831f38d314a0495500067cb25afab2e8d7a4018",
                "sha256:607774cbba28732bfa802b54baa7484215f530991055bb562efbed5b2f20a45e",
                "sha256:6c78645d400265a062508ae399b60b8c167bf003db364ecb26dcab2bda048253",
                "sha256:72a01f726a9c7851ca9bfad6fd09ca4e090a023c00945ea05ba1638c09dc3347",
                "sha256:74c1485f7707cf707a7aef42ef6322b8f97921bd89be2ab6317fd782c2d53183",
                "sha256:895f61ef02e8fed38159bb70f7e100e00f471eae2bc838cd0f4ebb21e28f8541",
                "sha256:8c1be557ee92a20f184922c7b6424e8ab6691788e6d86137c5d93c1a6ec1b8fb",
                "sha256:bb4191dfc9306777bc594117aee052446b3fa88737cd13b7188d0e7aa8162185",
                "sha256:bfb51918d4ff3d77c1c856a9699f8492c612cde32fd3bcd344af9be34999bfdc",
                "sha256:c20cfa2d49991c8b4147af39859b167664f2ad4561704ee74c1de03318e898db",
                "sha256:cb333c16912324fd5f769fff6bc5de372e9e7a202247b48870bc251ed40239aa",
                "sha256:d2d9808ea7b4af864f35ea216be506ecec180628aced0704e34aca0b040ffe46",
                "sha256:d483ad4e639292c90170eb6f7783ad19490e7a8defb3e46f97dfe4bacae89122",
                "sha256:dd5de0646207f053eb0d6c74ae45ba98c3395a571a2891858e87df7c9b9bd51b",
                "sha256:e1d4970ea66be07ae37a3c2e48b5ec63f7ba6804bdddfdbd3cfd954d25a82e63",
                "sha256:e4fac90784481d221a8e4b1162afa7c47ed953be40d31ab4629ae917510051df",
                "sha256:fa5ae20527d8e831e8230cbffd9f8fe952815b2b7dae6ffec25318803a7528fc",
                "sha256:fd7f6999a8070df521b6384004ef42833b9bd62cfee11a09bda1079b4b704247",
                "sha256:fdc842473cd33f45ff6bce46aea678a54e3d21f1b61a7750ce3c498eedfe25d6",
                "sha256:fe69978f3f768926cfa37b867e3843918e012cf83f680806599ddce33c2c68b0"
            ],
            "index": "pypi",
            "markers": "python_version >= '2.7' and python_version not in '3.0, 3.1, 3.2, 3.3, 3.4, 3.5'",
            "version": "==5.4.1"
        },
        "requests": {
            "hashes": [
                "sha256:58cd2187c01e70e6e26505bca751777aa9f2ee0b7f4300988b709f44e013003f",
                "sha256:942c5a758f98d790eaed1a29cb6eefc7ffb0d1cf7af05c3d2791656dbd6ad1e1"
            ],
            "index": "pypi",
            "markers": "python_version >= '3.7'",
            "version": "==2.31.0"
        },
        "responses": {
            "hashes": [
                "sha256:15c63ad16de13ee8e7182d99c9334f64fd81f1ee79f90748d527c28f7ca9dd51",
                "sha256:380cad4c1c1dc942e5e8a8eaae0b4d4edf708f4f010db8b7bcfafad1fcd254ff"
            ],
            "index": "pypi",
            "markers": "python_version >= '3.7'",
            "version": "==0.18.0"
        },
        "selenium": {
            "hashes": [
                "sha256:2d7131d7bc5a5b99a2d9b04aaf2612c411b03b8ca1b1ee8d3de5845a9be2cb3c",
                "sha256:deaf32b60ad91a4611b98d8002757f29e6f2c2d5fcaf202e1c9ad06d6772300d"
            ],
            "index": "pypi",
            "version": "==3.141.0"
        },
        "six": {
            "hashes": [
                "sha256:1e61c37477a1626458e36f7b1d82aa5c9b094fa4802892072e49de9c60c4c926",
                "sha256:8abb2f1d86890a2dfb989f9a77cfcfd3e47c2a354b01111771326f8aa26e0254"
            ],
            "markers": "python_version >= '2.7' and python_version not in '3.0, 3.1, 3.2'",
            "version": "==1.16.0"
        },
        "snapshottest": {
            "hashes": [
                "sha256:9b177cffe0870c589df8ddbee0a770149c5474b251955bdbde58b7f32a4ec429",
                "sha256:bbcaf81d92d8e330042e5c928e13d9f035e99e91b314fe55fda949c2f17b653c"
            ],
            "index": "pypi",
            "version": "==0.6.0"
        },
        "sqlparse": {
            "hashes": [
                "sha256:5430a4fe2ac7d0f93e66f1efc6e1338a41884b7ddf2a350cedd20ccc4d9d28f3",
                "sha256:d446183e84b8349fa3061f0fe7f06ca94ba65b426946ffebe6e3e8295332420c"
            ],
            "index": "pypi",
            "markers": "python_version >= '3.5'",
            "version": "==0.4.4"
        },
        "tablib": {
            "extras": [
                "html",
                "ods",
                "xls",
                "xlsx",
                "yaml"
            ],
            "hashes": [
                "sha256:9821caa9eca6062ff7299fa645e737aecff982e6b2b42046928a6413c8dabfd9",
                "sha256:f6661dfc45e1d4f51fa8a6239f9c8349380859a5bfaa73280645f046d6c96e33"
            ],
            "markers": "python_version >= '3.8'",
            "version": "==3.5.0"
        },
        "termcolor": {
            "hashes": [
                "sha256:9297c0df9c99445c2412e832e882a7884038a25617c60cea2ad69488d4040d63",
                "sha256:aab9e56047c8ac41ed798fa36d892a37aca6b3e9159f3e0c24bc64a9b3ac7b7a"
            ],
            "markers": "python_version >= '3.8'",
            "version": "==2.4.0"
        },
        "tomli": {
            "hashes": [
                "sha256:939de3e7a6161af0c887ef91b7d41a53e7c5a1ca976325f429cb46ea9bc30ecc",
                "sha256:de526c12914f0c550d15924c62d72abc48d6fe7364aa87328337a31007fe8a4f"
            ],
            "markers": "python_version < '3.11'",
            "version": "==2.0.1"
        },
        "tomlkit": {
            "hashes": [
                "sha256:75baf5012d06501f07bee5bf8e801b9f343e7aac5a92581f20f80ce632e6b5a4",
                "sha256:b0a645a9156dc7cb5d3a1f0d4bab66db287fcb8e0430bdd4664a095ea16414ba"
            ],
            "markers": "python_version >= '3.7'",
            "version": "==0.12.3"
        },
        "types-pytz": {
            "hashes": [
                "sha256:1999a123a3dc0e39a2ef6d19f3f8584211de9e6a77fe7a0259f04a524e90a5cf",
                "sha256:cc23d0192cd49c8f6bba44ee0c81e4586a8f30204970fc0894d209a6b08dab9a"
            ],
            "version": "==2023.3.1.1"
        },
        "types-pyyaml": {
            "hashes": [
                "sha256:334373d392fde0fdf95af5c3f1661885fa10c52167b14593eb856289e1855062",
                "sha256:c05bc6c158facb0676674b7f11fe3960db4f389718e19e62bd2b84d6205cfd24"
            ],
            "version": "==6.0.12.12"
        },
        "types-requests": {
            "hashes": [
                "sha256:0e1c731c17f33618ec58e022b614a1a2ecc25f7dc86800b36ef341380402c612",
                "sha256:da997b3b6a72cc08d09f4dba9802fdbabc89104b35fe24ee588e674037689354"
            ],
            "markers": "python_version >= '3.8'",
            "version": "==2.31.0.20240106"
        },
        "typing-extensions": {
            "hashes": [
                "sha256:23478f88c37f27d76ac8aee6c905017a143b0b1b886c3c9f66bc2fd94f9f5783",
                "sha256:af72aea155e91adfc61c3ae9e0e342dbc0cba726d6cba4b6c72c1f34e47291cd"
            ],
            "markers": "python_version >= '3.8'",
            "version": "==4.9.0"
        },
        "urllib3": {
            "hashes": [
                "sha256:55901e917a5896a349ff771be919f8bd99aff50b79fe58fec595eb37bbc56bb3",
                "sha256:df7aa8afb0148fa78488e7899b2c59b5f4ffcfa82e6c54ccb9dd37c1d7b52d54"
            ],
            "markers": "python_version >= '3.8'",
            "version": "==2.1.0"
        },
        "wasmer": {
            "hashes": [
                "sha256:1e63d16bd6e2e2272d8721647831de5c537e0bb08002ee6d7abf167ec02d5178",
                "sha256:20b5190112e2e94a8947967f2bc683c9685855d0f34130d8434c87a55216a3bd",
                "sha256:214d9a3cfb577ea9449eb2b5f13adceae34c55365e4c3d930066beb86a7f67bc",
                "sha256:2caf8c67feae9cd4246421551036917811c446da4f27ad4c989521ef42751931",
                "sha256:85e6a5bf44853e8e6a12e947ee3412da9e84f7ce49fc165ba5dbd293e9c5c405",
                "sha256:a0a4730ec4907a4cb0d9d4a77ea2608c2c814f22a22b73fc80be0f110e014836",
                "sha256:a182a6eca9b46d895b4985fc822fab8da3d2f84fab74ca27e55a7430a7fcf336",
                "sha256:aa112198b743cff2e391230436813fb4b244a24443e37866522b7197e3a034da",
                "sha256:ab1ae980021e5ec0bf0c6cdd3b979b1d15a5f3eb2b8a32da8dcb1156e4a1e484",
                "sha256:b9e5605552bd7d2bc6337519b176defe83bc69b98abf3caaaefa4f7ec231d18a",
                "sha256:c0b37117f6d3ff51ee96431c7d224d99799b08d174e30fcd0fcd7e2e3cb8140c",
                "sha256:c2af4b907ae2dabcac41e316e811d5937c93adf1f8b05c5d49427f8ce0f37630",
                "sha256:d0d93aec6215893d33e803ef0a8d37bf948c585dd80ba0e23a83fafee820bc03",
                "sha256:ee442f0970f40ec5e32011c92fd753fb2061da0faa13de13fafc730c31be34e3"
            ],
            "version": "==1.1.0"
        },
        "wasmer-compiler-cranelift": {
            "hashes": [
                "sha256:157d87cbd1d04adbad55b50cb4bedc28e444caf74797fd96df17390667e58699",
                "sha256:200fea80609cfb088457327acf66d5aa61f4c4f66b5a71133ada960b534c7355",
                "sha256:2a4349b1ddd727bd46bc5ede741839dcfc5153c52f064a83998c4150d5d4a85c",
                "sha256:32fe38614fccc933da77ee4372904a5fa9c12b859209a2e4048a8284c4c371f2",
                "sha256:405546ee864ac158a4107f374dfbb1c8d6cfb189829bdcd13050143a4bd98f28",
                "sha256:447285402e366a34667a674db70458c491acd6940b797c175c0b0027f48e64bb",
                "sha256:55a524985179f6b7b88ac973e8fac5a2574d3b125a966fba75fedd5a2525e484",
                "sha256:7d9c782b7721789b16e303b7e70c59df370896dd62b77e2779e3a44b4e1aa20c",
                "sha256:9697ae082317a56776df8ff7df8c922eac38488ef38d3478fe5f0ca144c185ab",
                "sha256:9869910179f39696a020edc5689f7759257ac1cce569a7a0fcf340c59788baad",
                "sha256:bd03db5a916ead51b442c66acad38847dfe127cf90b2019b1680f1920c4f8d06",
                "sha256:bdf75af9ef082e6aeb752550f694273340ece970b65099e0746db0f972760d11",
                "sha256:ff25fc99ebafa04a6c271d08a90d17b927930e3019a2b333c7cfb48ba32c6f71",
                "sha256:ff7dd5bd69030b63521c24583bf0f5457cd2580237340b91ce35370f72a4a1cc"
            ],
            "version": "==1.1.0"
        },
        "xlrd": {
            "hashes": [
                "sha256:6a33ee89877bd9abc1158129f6e94be74e2679636b8a205b43b85206c3f0bbdd",
                "sha256:f72f148f54442c6b056bf931dbc34f986fd0c3b0b6b5a58d013c9aef274d0c88"
            ],
            "markers": "python_version >= '2.7' and python_version not in '3.0, 3.1, 3.2, 3.3, 3.4, 3.5'",
            "version": "==2.0.1"
        },
        "xlwt": {
            "hashes": [
                "sha256:a082260524678ba48a297d922cc385f58278b8aa68741596a87de01a9c628b2e",
                "sha256:c59912717a9b28f1a3c2a98fd60741014b06b043936dcecbc113eaaada156c88"
            ],
            "version": "==1.3.0"
        }
    }
}<|MERGE_RESOLUTION|>--- conflicted
+++ resolved
@@ -1,11 +1,7 @@
 {
     "_meta": {
         "hash": {
-<<<<<<< HEAD
-            "sha256": "bb5af573c4abeacd34f2cf11f767cf0e970312ac8da8f49501e0b8f75b93ce03"
-=======
             "sha256": "f13456df29f1ee78415489207b55fc24d23c5097ecb75808bdb142f8433fe9d6"
->>>>>>> 558feaff
         },
         "pipfile-spec": 6,
         "requires": {
@@ -174,11 +170,7 @@
         },
         "codeforlife": {
             "git": "https://github.com/ocadotechnology/codeforlife-package-python.git",
-<<<<<<< HEAD
-            "ref": "d1bb9428130a99401e2b3ff885d4f3326e609669"
-=======
             "ref": "77d64137bebb6e53814e204bfa97e68092185fe2"
->>>>>>> 558feaff
         },
         "codeforlife-portal": {
             "hashes": [
