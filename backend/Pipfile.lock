{
    "_meta": {
        "hash": {
<<<<<<< HEAD
            "sha256": "f8c1e7358bb8e26d5b19f4fa2e505443e91638cdbfd4ced637523eb6cc358e4e"
=======
            "sha256": "6ae7e27489a2d7bb282f88822980d097fd377b5ee247f05edd9b05c6654b3472"
>>>>>>> 552fbfee
        },
        "pipfile-spec": 6,
        "requires": {
            "python_version": "3.8"
        },
        "sources": [
            {
                "name": "pypi",
                "url": "https://pypi.org/simple",
                "verify_ssl": true
            }
        ]
    },
    "default": {
        "aimmo": {
            "hashes": [
                "sha256:104c52376867cd86e319b5b706012a8235c55bdb262ab17feebc39961c024cbd",
                "sha256:749368fc0ff7358208459ec0fa129c2d44e972ac1b99452fa8b93ea8a233f1c5"
            ],
            "version": "==2.11.1"
        },
        "asgiref": {
            "hashes": [
                "sha256:89b2ef2247e3b562a16eef663bc0e2e703ec6468e2fa8a5cd61cd449786d4f6e",
                "sha256:9e0ce3aa93a819ba5b45120216b23878cf6e8525eb3848653452b4192b92afed"
            ],
            "markers": "python_version >= '3.7'",
            "version": "==3.7.2"
        },
        "attrs": {
            "hashes": [
                "sha256:935dc3b529c262f6cf76e50877d35a4bd3c1de194fd41f47a2b7ae8f19971f30",
                "sha256:99b87a485a5820b23b879f04c2305b44b951b502fd64be915879d77a7e8fc6f1"
            ],
            "markers": "python_version >= '3.7'",
            "version": "==23.2.0"
        },
        "cachetools": {
            "hashes": [
                "sha256:086ee420196f7b2ab9ca2db2520aca326318b68fe5ba8bc4d49cca91add450f2",
                "sha256:861f35a13a451f94e301ce2bec7cac63e881232ccce7ed67fab9b5df4d3beaa1"
            ],
            "markers": "python_version >= '3.7'",
            "version": "==5.3.2"
        },
        "certifi": {
            "hashes": [
                "sha256:0569859f95fc761b18b45ef421b1290a0f65f147e92a1e5eb3e635f9a5e4e66f",
                "sha256:dc383c07b76109f368f6106eee2b593b04a011ea4d55f652c6ca24a754d1cdd1"
            ],
            "markers": "python_version >= '3.6'",
            "version": "==2024.2.2"
        },
        "cfl-common": {
            "hashes": [
                "sha256:b9943111f66b61d2de10a959c14db58edbb1420ebcb0d3d2c3ea38fc7b792c38",
                "sha256:d53fdfe8fc0f5497f5807107b0cfa5504f70f524630bacec9a4214b2e1a33d36"
            ],
            "version": "==6.40.1"
        },
        "charset-normalizer": {
            "hashes": [
                "sha256:06435b539f889b1f6f4ac1758871aae42dc3a8c0e24ac9e60c2384973ad73027",
                "sha256:06a81e93cd441c56a9b65d8e1d043daeb97a3d0856d177d5c90ba85acb3db087",
                "sha256:0a55554a2fa0d408816b3b5cedf0045f4b8e1a6065aec45849de2d6f3f8e9786",
                "sha256:0b2b64d2bb6d3fb9112bafa732def486049e63de9618b5843bcdd081d8144cd8",
                "sha256:10955842570876604d404661fbccbc9c7e684caf432c09c715ec38fbae45ae09",
                "sha256:122c7fa62b130ed55f8f285bfd56d5f4b4a5b503609d181f9ad85e55c89f4185",
                "sha256:1ceae2f17a9c33cb48e3263960dc5fc8005351ee19db217e9b1bb15d28c02574",
                "sha256:1d3193f4a680c64b4b6a9115943538edb896edc190f0b222e73761716519268e",
                "sha256:1f79682fbe303db92bc2b1136016a38a42e835d932bab5b3b1bfcfbf0640e519",
                "sha256:2127566c664442652f024c837091890cb1942c30937add288223dc895793f898",
                "sha256:22afcb9f253dac0696b5a4be4a1c0f8762f8239e21b99680099abd9b2b1b2269",
                "sha256:25baf083bf6f6b341f4121c2f3c548875ee6f5339300e08be3f2b2ba1721cdd3",
                "sha256:2e81c7b9c8979ce92ed306c249d46894776a909505d8f5a4ba55b14206e3222f",
                "sha256:3287761bc4ee9e33561a7e058c72ac0938c4f57fe49a09eae428fd88aafe7bb6",
                "sha256:34d1c8da1e78d2e001f363791c98a272bb734000fcef47a491c1e3b0505657a8",
                "sha256:37e55c8e51c236f95b033f6fb391d7d7970ba5fe7ff453dad675e88cf303377a",
                "sha256:3d47fa203a7bd9c5b6cee4736ee84ca03b8ef23193c0d1ca99b5089f72645c73",
                "sha256:3e4d1f6587322d2788836a99c69062fbb091331ec940e02d12d179c1d53e25fc",
                "sha256:42cb296636fcc8b0644486d15c12376cb9fa75443e00fb25de0b8602e64c1714",
                "sha256:45485e01ff4d3630ec0d9617310448a8702f70e9c01906b0d0118bdf9d124cf2",
                "sha256:4a78b2b446bd7c934f5dcedc588903fb2f5eec172f3d29e52a9096a43722adfc",
                "sha256:4ab2fe47fae9e0f9dee8c04187ce5d09f48eabe611be8259444906793ab7cbce",
                "sha256:4d0d1650369165a14e14e1e47b372cfcb31d6ab44e6e33cb2d4e57265290044d",
                "sha256:549a3a73da901d5bc3ce8d24e0600d1fa85524c10287f6004fbab87672bf3e1e",
                "sha256:55086ee1064215781fff39a1af09518bc9255b50d6333f2e4c74ca09fac6a8f6",
                "sha256:572c3763a264ba47b3cf708a44ce965d98555f618ca42c926a9c1616d8f34269",
                "sha256:573f6eac48f4769d667c4442081b1794f52919e7edada77495aaed9236d13a96",
                "sha256:5b4c145409bef602a690e7cfad0a15a55c13320ff7a3ad7ca59c13bb8ba4d45d",
                "sha256:6463effa3186ea09411d50efc7d85360b38d5f09b870c48e4600f63af490e56a",
                "sha256:65f6f63034100ead094b8744b3b97965785388f308a64cf8d7c34f2f2e5be0c4",
                "sha256:663946639d296df6a2bb2aa51b60a2454ca1cb29835324c640dafb5ff2131a77",
                "sha256:6897af51655e3691ff853668779c7bad41579facacf5fd7253b0133308cf000d",
                "sha256:68d1f8a9e9e37c1223b656399be5d6b448dea850bed7d0f87a8311f1ff3dabb0",
                "sha256:6ac7ffc7ad6d040517be39eb591cac5ff87416c2537df6ba3cba3bae290c0fed",
                "sha256:6b3251890fff30ee142c44144871185dbe13b11bab478a88887a639655be1068",
                "sha256:6c4caeef8fa63d06bd437cd4bdcf3ffefe6738fb1b25951440d80dc7df8c03ac",
                "sha256:6ef1d82a3af9d3eecdba2321dc1b3c238245d890843e040e41e470ffa64c3e25",
                "sha256:753f10e867343b4511128c6ed8c82f7bec3bd026875576dfd88483c5c73b2fd8",
                "sha256:7cd13a2e3ddeed6913a65e66e94b51d80a041145a026c27e6bb76c31a853c6ab",
                "sha256:7ed9e526742851e8d5cc9e6cf41427dfc6068d4f5a3bb03659444b4cabf6bc26",
                "sha256:7f04c839ed0b6b98b1a7501a002144b76c18fb1c1850c8b98d458ac269e26ed2",
                "sha256:802fe99cca7457642125a8a88a084cef28ff0cf9407060f7b93dca5aa25480db",
                "sha256:80402cd6ee291dcb72644d6eac93785fe2c8b9cb30893c1af5b8fdd753b9d40f",
                "sha256:8465322196c8b4d7ab6d1e049e4c5cb460d0394da4a27d23cc242fbf0034b6b5",
                "sha256:86216b5cee4b06df986d214f664305142d9c76df9b6512be2738aa72a2048f99",
                "sha256:87d1351268731db79e0f8e745d92493ee2841c974128ef629dc518b937d9194c",
                "sha256:8bdb58ff7ba23002a4c5808d608e4e6c687175724f54a5dade5fa8c67b604e4d",
                "sha256:8c622a5fe39a48f78944a87d4fb8a53ee07344641b0562c540d840748571b811",
                "sha256:8d756e44e94489e49571086ef83b2bb8ce311e730092d2c34ca8f7d925cb20aa",
                "sha256:8f4a014bc36d3c57402e2977dada34f9c12300af536839dc38c0beab8878f38a",
                "sha256:9063e24fdb1e498ab71cb7419e24622516c4a04476b17a2dab57e8baa30d6e03",
                "sha256:90d558489962fd4918143277a773316e56c72da56ec7aa3dc3dbbe20fdfed15b",
                "sha256:923c0c831b7cfcb071580d3f46c4baf50f174be571576556269530f4bbd79d04",
                "sha256:95f2a5796329323b8f0512e09dbb7a1860c46a39da62ecb2324f116fa8fdc85c",
                "sha256:96b02a3dc4381e5494fad39be677abcb5e6634bf7b4fa83a6dd3112607547001",
                "sha256:9f96df6923e21816da7e0ad3fd47dd8f94b2a5ce594e00677c0013018b813458",
                "sha256:a10af20b82360ab00827f916a6058451b723b4e65030c5a18577c8b2de5b3389",
                "sha256:a50aebfa173e157099939b17f18600f72f84eed3049e743b68ad15bd69b6bf99",
                "sha256:a981a536974bbc7a512cf44ed14938cf01030a99e9b3a06dd59578882f06f985",
                "sha256:a9a8e9031d613fd2009c182b69c7b2c1ef8239a0efb1df3f7c8da66d5dd3d537",
                "sha256:ae5f4161f18c61806f411a13b0310bea87f987c7d2ecdbdaad0e94eb2e404238",
                "sha256:aed38f6e4fb3f5d6bf81bfa990a07806be9d83cf7bacef998ab1a9bd660a581f",
                "sha256:b01b88d45a6fcb69667cd6d2f7a9aeb4bf53760d7fc536bf679ec94fe9f3ff3d",
                "sha256:b261ccdec7821281dade748d088bb6e9b69e6d15b30652b74cbbac25e280b796",
                "sha256:b2b0a0c0517616b6869869f8c581d4eb2dd83a4d79e0ebcb7d373ef9956aeb0a",
                "sha256:b4a23f61ce87adf89be746c8a8974fe1c823c891d8f86eb218bb957c924bb143",
                "sha256:bd8f7df7d12c2db9fab40bdd87a7c09b1530128315d047a086fa3ae3435cb3a8",
                "sha256:beb58fe5cdb101e3a055192ac291b7a21e3b7ef4f67fa1d74e331a7f2124341c",
                "sha256:c002b4ffc0be611f0d9da932eb0f704fe2602a9a949d1f738e4c34c75b0863d5",
                "sha256:c083af607d2515612056a31f0a8d9e0fcb5876b7bfc0abad3ecd275bc4ebc2d5",
                "sha256:c180f51afb394e165eafe4ac2936a14bee3eb10debc9d9e4db8958fe36afe711",
                "sha256:c235ebd9baae02f1b77bcea61bce332cb4331dc3617d254df3323aa01ab47bd4",
                "sha256:cd70574b12bb8a4d2aaa0094515df2463cb429d8536cfb6c7ce983246983e5a6",
                "sha256:d0eccceffcb53201b5bfebb52600a5fb483a20b61da9dbc885f8b103cbe7598c",
                "sha256:d965bba47ddeec8cd560687584e88cf699fd28f192ceb452d1d7ee807c5597b7",
                "sha256:db364eca23f876da6f9e16c9da0df51aa4f104a972735574842618b8c6d999d4",
                "sha256:ddbb2551d7e0102e7252db79ba445cdab71b26640817ab1e3e3648dad515003b",
                "sha256:deb6be0ac38ece9ba87dea880e438f25ca3eddfac8b002a2ec3d9183a454e8ae",
                "sha256:e06ed3eb3218bc64786f7db41917d4e686cc4856944f53d5bdf83a6884432e12",
                "sha256:e27ad930a842b4c5eb8ac0016b0a54f5aebbe679340c26101df33424142c143c",
                "sha256:e537484df0d8f426ce2afb2d0f8e1c3d0b114b83f8850e5f2fbea0e797bd82ae",
                "sha256:eb00ed941194665c332bf8e078baf037d6c35d7c4f3102ea2d4f16ca94a26dc8",
                "sha256:eb6904c354526e758fda7167b33005998fb68c46fbc10e013ca97f21ca5c8887",
                "sha256:eb8821e09e916165e160797a6c17edda0679379a4be5c716c260e836e122f54b",
                "sha256:efcb3f6676480691518c177e3b465bcddf57cea040302f9f4e6e191af91174d4",
                "sha256:f27273b60488abe721a075bcca6d7f3964f9f6f067c8c4c605743023d7d3944f",
                "sha256:f30c3cb33b24454a82faecaf01b19c18562b1e89558fb6c56de4d9118a032fd5",
                "sha256:fb69256e180cb6c8a894fee62b3afebae785babc1ee98b81cdf68bbca1987f33",
                "sha256:fd1abc0d89e30cc4e02e4064dc67fcc51bd941eb395c502aac3ec19fab46b519",
                "sha256:ff8fa367d09b717b2a17a052544193ad76cd49979c805768879cb63d9ca50561"
            ],
            "markers": "python_full_version >= '3.7.0'",
            "version": "==3.3.2"
        },
        "click": {
            "hashes": [
                "sha256:ae74fb96c20a0277a1d615f1e4d73c8414f5a98db8b799a7931d1582f3390c28",
                "sha256:ca9853ad459e787e2192211578cc907e7594e294c7ccc834310722b41b9ca6de"
            ],
            "markers": "python_version >= '3.7'",
            "version": "==8.1.7"
        },
        "codeforlife": {
            "git": "https://github.com/ocadotechnology/codeforlife-package-python.git",
<<<<<<< HEAD
            "ref": "860daa2bff915495892938a90b80361780524c10"
=======
            "ref": "9361a531c264e6d637798d93424d818cef6be042"
>>>>>>> 552fbfee
        },
        "codeforlife-portal": {
            "hashes": [
                "sha256:2bdabd72727026b40b8b3c3d9ecaaa14ed8964be572f8f7869d31aeb6c08e715",
                "sha256:980aad52cb6059847e5caae35a92744fb139f7eb486148a1a121b6081a261832"
            ],
            "version": "==6.40.1"
        },
        "defusedxml": {
            "hashes": [
                "sha256:1bb3032db185915b62d7c6209c5a8792be6a32ab2fedacc84e01b52c51aa3e69",
                "sha256:a352e7e428770286cc899e2542b6cdaedb2b4953ff269a210103ec58f6198a61"
            ],
            "markers": "python_version >= '2.7' and python_version not in '3.0, 3.1, 3.2, 3.3, 3.4'",
            "version": "==0.7.1"
        },
        "diff-match-patch": {
            "hashes": [
                "sha256:953019cdb9c9d2c9e47b5b12bcff3cf4746fc4598eb406076fa1fc27e6a1f15c",
                "sha256:dce43505fb7b1b317de7195579388df0746d90db07015ed47a85e5e44930ef93"
            ],
            "markers": "python_version >= '3.7'",
            "version": "==20230430"
        },
        "django": {
            "hashes": [
                "sha256:5dd5b787c3ba39637610fe700f54bf158e33560ea0dba600c19921e7ff926ec5",
                "sha256:aaee9fb0fb4ebd4311520887ad2e33313d368846607f82a9a0ed461cd4c35b18"
            ],
            "markers": "python_version >= '3.6'",
            "version": "==3.2.24"
        },
        "django-classy-tags": {
            "hashes": [
                "sha256:25eb4f95afee396148683bfb4811b83b3f5729218d73ad0a3399271a6f9fcc49",
                "sha256:d59d98bdf96a764dcf7a2929a86439d023b283a9152492811c7e44fc47555bc9"
            ],
            "index": "pypi",
            "version": "==2.0.0"
        },
        "django-cors-headers": {
            "hashes": [
                "sha256:36a8d7a6dee6a85f872fe5916cc878a36d0812043866355438dfeda0b20b6b78",
                "sha256:88a4bfae24b6404dd0e0640203cb27704a2a57fd546a429e5d821dfa53dd1acf"
            ],
            "markers": "python_version >= '3.7'",
            "version": "==4.1.0"
        },
        "django-countries": {
            "hashes": [
                "sha256:5a4ee958f77810bcc38ae96605e47d76a707e81f53cf2938743ef45faafd2fce",
                "sha256:b6b439cc5c7e766ec2335615160fdcebb9f2774ccc17aaa5e173306832d77594"
            ],
            "version": "==7.3.1"
        },
        "django-csp": {
            "hashes": [
                "sha256:01443a07723f9a479d498bd7bb63571aaa771e690f64bde515db6cdb76e8041a",
                "sha256:01eda02ad3f10261c74131cdc0b5a6a62b7c7ad4fd017fbefb7a14776e0a9727"
            ],
            "index": "pypi",
            "version": "==3.7"
        },
        "django-filter": {
            "hashes": [
                "sha256:2fe15f78108475eda525692813205fa6f9e8c1caf1ae65daa5862d403c6dbf00",
                "sha256:d12d8e0fc6d3eb26641e553e5d53b191eb8cec611427d4bdce0becb1f7c172b5"
            ],
            "markers": "python_version >= '3.7'",
            "version": "==23.2"
        },
        "django-formtools": {
            "hashes": [
                "sha256:304fa777b8ef9e0693ce7833f885cb89ba46b0e46fc23b01176900a93f46742f",
                "sha256:c5272c03c1cd51b2375abf7397a199a3148a9fbbf2f100e186467a84025d13b2"
            ],
            "version": "==2.2"
        },
        "django-import-export": {
            "hashes": [
                "sha256:39a4216c26a2dba6429b64c68b3fe282a6279bb71afb4015c13df0696bdbb4cd",
                "sha256:dffedd53bed33cfcceb3b2f13d4fd93a21826f9a2ae37b9926a1e1f4be24bcb9"
            ],
            "index": "pypi",
            "markers": "python_version >= '3.8'",
            "version": "==3.3.7"
        },
        "django-js-reverse": {
            "hashes": [
                "sha256:2a392d169f44e30b883c30dfcfd917a14167ce8fe196c99d2385b31c90d77aa0",
                "sha256:8134c2ab6307c945edfa90671ca65e85d6c1754d48566bdd6464be259cc80c30"
            ],
            "version": "==0.9.1"
        },
        "django-otp": {
            "hashes": [
                "sha256:8ba5ab9bd2738c7321376c349d7cce49cf4404e79f6804e0a3cc462a91728e18",
                "sha256:f523fb9dec420f28a29d3e2ad72ac06f64588956ed4f2b5b430d8e957ebb8287"
            ],
            "version": "==1.0.2"
        },
        "django-phonenumber-field": {
            "hashes": [
                "sha256:72a3e7a3e7493bf2a12c07a3bc77ce89813acc16592bf04d0eee3b5a452097ed",
                "sha256:a31b4f05ac0ff898661516c84940f83adb5cdcf0ae4b9b1d31bb8ad3ff345b58"
            ],
            "markers": "python_version >= '3.7'",
            "version": "==6.4.0"
        },
        "django-pipeline": {
            "hashes": [
                "sha256:26f1d344a7bf39bc92c9dc520093471d912de53abd7d22ac715e77d779a831c8",
                "sha256:56c299cec0e644e77d5f928f4cebfff804b919cc10ff5c0bfaa070ff57e8da44"
            ],
            "index": "pypi",
            "version": "==2.0.8"
        },
        "django-preventconcurrentlogins": {
            "hashes": [
                "sha256:9cb45fcd63edeec55e5ac29bbd2ee96974dc2a72d74ab88088dbf6a1f52978e9"
            ],
            "index": "pypi",
            "version": "==0.8.2"
        },
        "django-ratelimit": {
            "hashes": [
                "sha256:73223d860abd5c5d7b9a807fabb39a6220068129b514be8d78044b52607ab154",
                "sha256:857e797f23de948b204a31dba9d88aea3ce731b7a5d926d0240c772e19b5486f"
            ],
            "index": "pypi",
            "markers": "python_version >= '3.4'",
            "version": "==3.0.1"
        },
        "django-recaptcha": {
            "hashes": [
                "sha256:567784963fd5400feaf92e8951d8dbbbdb4b4c48a76e225d4baa63a2c9d2cd8c"
            ],
            "index": "pypi",
            "version": "==2.0.6"
        },
        "django-sekizai": {
            "hashes": [
                "sha256:5c5e16845d37ce822fc655ce79ec02715191b3d03330b550997bcb842cf24fdf",
                "sha256:e829f09b0d6bf01ee5cde05de1fb3faf2fbc5df66dc4dc280fbaac224ca4336f"
            ],
            "index": "pypi",
            "version": "==2.0.0"
        },
        "django-treebeard": {
            "hashes": [
                "sha256:83aebc34a9f06de7daaec330d858d1c47887e81be3da77e3541fe7368196dd8a"
            ],
            "index": "pypi",
            "version": "==4.3.1"
        },
        "django-two-factor-auth": {
            "hashes": [
                "sha256:3fac266d12472ac66475dd737bb18f2992484313bf56acf5a2eea5e824291ee6",
                "sha256:44fb9f6a52dbf83229de52c6f642eb2e0feafdb919854f3dc0e7716877c340ba"
            ],
            "version": "==1.13.2"
        },
        "djangorestframework": {
            "hashes": [
                "sha256:0c33407ce23acc68eca2a6e46424b008c9c02eceb8cf18581921d0092bc1f2ee",
                "sha256:24c4bf58ed7e85d1fe4ba250ab2da926d263cd57d64b03e8dcef0ac683f8b1aa"
            ],
            "markers": "python_version >= '3.6'",
            "version": "==3.13.1"
        },
        "dnspython": {
            "hashes": [
                "sha256:36c5e8e38d4369a08b6780b7f27d790a292b2b08eea01607865bf0936c558e01",
                "sha256:f69c21288a962f4da86e56c4905b49d11aba7938d3d740e80d9e366ee4f1632d"
            ],
            "markers": "python_version >= '2.7' and python_version not in '3.0, 3.1, 3.2, 3.3'",
            "version": "==1.16.0"
        },
        "et-xmlfile": {
            "hashes": [
                "sha256:8eb9e2bc2f8c97e37a2dc85a09ecdcdec9d8a396530a6d5a33b30b9a92da0c5c",
                "sha256:a2ba85d1d6a74ef63837eed693bcb89c3f752169b0e3e7ae5b16ca5e1b3deada"
            ],
            "markers": "python_version >= '3.6'",
            "version": "==1.1.0"
        },
        "eventlet": {
            "hashes": [
                "sha256:27ae41fad9deed9bbf4166f3e3b65acc15d524d42210a518e5877da85a6b8c5d",
                "sha256:b36ec2ecc003de87fc87b93197d77fea528aa0f9204a34fdf3b2f8d0f01e017b"
            ],
            "version": "==0.31.0"
        },
        "flask": {
            "hashes": [
                "sha256:7eb373984bf1c770023fce9db164ed0c3353cd0b53f130f4693da0ca756a2e6d",
                "sha256:c0bec9477df1cb867e5a67c9e1ab758de9cb4a3e52dd70681f59fa40a62b3f2d"
            ],
            "markers": "python_version >= '3.7'",
            "version": "==2.2.3"
        },
        "google-api-core": {
            "extras": [
                "grpc"
            ],
            "hashes": [
                "sha256:6fb380f49d19ee1d09a9722d0379042b7edb06c0112e4796c7a395078a043e71",
                "sha256:7421474c39d396a74dfa317dddbc69188f2336835f526087c7648f91105e32ff"
            ],
            "markers": "python_version >= '3.7'",
            "version": "==1.34.0"
        },
        "google-auth": {
            "hashes": [
                "sha256:8e4bad367015430ff253fe49d500fdc3396c1a434db5740828c728e45bcce245",
                "sha256:e863a56ccc2d8efa83df7a80272601e43487fa9a728a376205c86c26aaefa821"
            ],
            "index": "pypi",
            "markers": "python_version >= '3.7'",
            "version": "==2.27.0"
        },
        "google-cloud-container": {
            "hashes": [
                "sha256:0dcd8084dd55c0439ff065d3fb206e2e5c695d3a25effd774b74f8ce43afc911",
                "sha256:2d5365a1d8679573bd27446ee8cb0c2174fc559a441869a2b930635231049d0b"
            ],
            "index": "pypi",
            "markers": "python_version >= '3.6'",
            "version": "==2.3.0"
        },
        "google-cloud-core": {
            "hashes": [
                "sha256:9b7749272a812bde58fff28868d0c5e2f585b82f37e09a1f6ed2d4d10f134073",
                "sha256:a9e6a4422b9ac5c29f79a0ede9485473338e2ce78d91f2370c01e730eab22e61"
            ],
            "markers": "python_version >= '3.7'",
            "version": "==2.4.1"
        },
        "google-cloud-logging": {
            "hashes": [
                "sha256:b7430c33b57c1fc1843b2164705cf3f7b41ed9c8981797163e6564e06145d765",
                "sha256:d9fcb0f5807931ed305d46079ccca8301775bee7239dd9ccc388922724d8e726"
            ],
            "index": "pypi",
            "markers": "python_version >= '2.7' and python_version not in '3.0, 3.1, 3.2, 3.3'",
            "version": "==1.15.3"
        },
        "googleapis-common-protos": {
            "extras": [
                "grpc"
            ],
            "hashes": [
                "sha256:4750113612205514f9f6aa4cb00d523a94f3e8c06c5ad2fee466387dc4875f07",
                "sha256:83f0ece9f94e5672cced82f592d2a5edf527a96ed1794f0bab36d5735c996277"
            ],
            "markers": "python_version >= '3.7'",
            "version": "==1.62.0"
        },
        "greenlet": {
            "hashes": [
                "sha256:01bc7ea167cf943b4c802068e178bbf70ae2e8c080467070d01bfa02f337ee67",
                "sha256:0448abc479fab28b00cb472d278828b3ccca164531daab4e970a0458786055d6",
                "sha256:086152f8fbc5955df88382e8a75984e2bb1c892ad2e3c80a2508954e52295257",
                "sha256:098d86f528c855ead3479afe84b49242e174ed262456c342d70fc7f972bc13c4",
                "sha256:149e94a2dd82d19838fe4b2259f1b6b9957d5ba1b25640d2380bea9c5df37676",
                "sha256:1551a8195c0d4a68fac7a4325efac0d541b48def35feb49d803674ac32582f61",
                "sha256:15d79dd26056573940fcb8c7413d84118086f2ec1a8acdfa854631084393efcc",
                "sha256:1996cb9306c8595335bb157d133daf5cf9f693ef413e7673cb07e3e5871379ca",
                "sha256:1a7191e42732df52cb5f39d3527217e7ab73cae2cb3694d241e18f53d84ea9a7",
                "sha256:1ea188d4f49089fc6fb283845ab18a2518d279c7cd9da1065d7a84e991748728",
                "sha256:1f672519db1796ca0d8753f9e78ec02355e862d0998193038c7073045899f305",
                "sha256:2516a9957eed41dd8f1ec0c604f1cdc86758b587d964668b5b196a9db5bfcde6",
                "sha256:2797aa5aedac23af156bbb5a6aa2cd3427ada2972c828244eb7d1b9255846379",
                "sha256:2dd6e660effd852586b6a8478a1d244b8dc90ab5b1321751d2ea15deb49ed414",
                "sha256:3ddc0f794e6ad661e321caa8d2f0a55ce01213c74722587256fb6566049a8b04",
                "sha256:3ed7fb269f15dc662787f4119ec300ad0702fa1b19d2135a37c2c4de6fadfd4a",
                "sha256:419b386f84949bf0e7c73e6032e3457b82a787c1ab4a0e43732898a761cc9dbf",
                "sha256:43374442353259554ce33599da8b692d5aa96f8976d567d4badf263371fbe491",
                "sha256:52f59dd9c96ad2fc0d5724107444f76eb20aaccb675bf825df6435acb7703559",
                "sha256:57e8974f23e47dac22b83436bdcf23080ade568ce77df33159e019d161ce1d1e",
                "sha256:5b51e85cb5ceda94e79d019ed36b35386e8c37d22f07d6a751cb659b180d5274",
                "sha256:649dde7de1a5eceb258f9cb00bdf50e978c9db1b996964cd80703614c86495eb",
                "sha256:64d7675ad83578e3fc149b617a444fab8efdafc9385471f868eb5ff83e446b8b",
                "sha256:68834da854554926fbedd38c76e60c4a2e3198c6fbed520b106a8986445caaf9",
                "sha256:6b66c9c1e7ccabad3a7d037b2bcb740122a7b17a53734b7d72a344ce39882a1b",
                "sha256:70fb482fdf2c707765ab5f0b6655e9cfcf3780d8d87355a063547b41177599be",
                "sha256:7170375bcc99f1a2fbd9c306f5be8764eaf3ac6b5cb968862cad4c7057756506",
                "sha256:73a411ef564e0e097dbe7e866bb2dda0f027e072b04da387282b02c308807405",
                "sha256:77457465d89b8263bca14759d7c1684df840b6811b2499838cc5b040a8b5b113",
                "sha256:7f362975f2d179f9e26928c5b517524e89dd48530a0202570d55ad6ca5d8a56f",
                "sha256:81bb9c6d52e8321f09c3d165b2a78c680506d9af285bfccbad9fb7ad5a5da3e5",
                "sha256:881b7db1ebff4ba09aaaeae6aa491daeb226c8150fc20e836ad00041bcb11230",
                "sha256:894393ce10ceac937e56ec00bb71c4c2f8209ad516e96033e4b3b1de270e200d",
                "sha256:99bf650dc5d69546e076f413a87481ee1d2d09aaaaaca058c9251b6d8c14783f",
                "sha256:9da2bd29ed9e4f15955dd1595ad7bc9320308a3b766ef7f837e23ad4b4aac31a",
                "sha256:afaff6cf5200befd5cec055b07d1c0a5a06c040fe5ad148abcd11ba6ab9b114e",
                "sha256:b1b5667cced97081bf57b8fa1d6bfca67814b0afd38208d52538316e9422fc61",
                "sha256:b37eef18ea55f2ffd8f00ff8fe7c8d3818abd3e25fb73fae2ca3b672e333a7a6",
                "sha256:b542be2440edc2d48547b5923c408cbe0fc94afb9f18741faa6ae970dbcb9b6d",
                "sha256:b7dcbe92cc99f08c8dd11f930de4d99ef756c3591a5377d1d9cd7dd5e896da71",
                "sha256:b7f009caad047246ed379e1c4dbcb8b020f0a390667ea74d2387be2998f58a22",
                "sha256:bba5387a6975598857d86de9eac14210a49d554a77eb8261cc68b7d082f78ce2",
                "sha256:c5e1536de2aad7bf62e27baf79225d0d64360d4168cf2e6becb91baf1ed074f3",
                "sha256:c5ee858cfe08f34712f548c3c363e807e7186f03ad7a5039ebadb29e8c6be067",
                "sha256:c9db1c18f0eaad2f804728c67d6c610778456e3e1cc4ab4bbd5eeb8e6053c6fc",
                "sha256:d353cadd6083fdb056bb46ed07e4340b0869c305c8ca54ef9da3421acbdf6881",
                "sha256:d46677c85c5ba00a9cb6f7a00b2bfa6f812192d2c9f7d9c4f6a55b60216712f3",
                "sha256:d4d1ac74f5c0c0524e4a24335350edad7e5f03b9532da7ea4d3c54d527784f2e",
                "sha256:d73a9fe764d77f87f8ec26a0c85144d6a951a6c438dfe50487df5595c6373eac",
                "sha256:da70d4d51c8b306bb7a031d5cff6cc25ad253affe89b70352af5f1cb68e74b53",
                "sha256:daf3cb43b7cf2ba96d614252ce1684c1bccee6b2183a01328c98d36fcd7d5cb0",
                "sha256:dca1e2f3ca00b84a396bc1bce13dd21f680f035314d2379c4160c98153b2059b",
                "sha256:dd4f49ae60e10adbc94b45c0b5e6a179acc1736cf7a90160b404076ee283cf83",
                "sha256:e1f145462f1fa6e4a4ae3c0f782e580ce44d57c8f2c7aae1b6fa88c0b2efdb41",
                "sha256:e3391d1e16e2a5a1507d83e4a8b100f4ee626e8eca43cf2cadb543de69827c4c",
                "sha256:fcd2469d6a2cf298f198f0487e0a5b1a47a42ca0fa4dfd1b6862c999f018ebbf",
                "sha256:fd096eb7ffef17c456cfa587523c5f92321ae02427ff955bebe9e3c63bc9f0da",
                "sha256:fe754d231288e1e64323cfad462fcee8f0288654c10bdf4f603a39ed923bef33"
            ],
            "markers": "python_version >= '3.7'",
            "version": "==3.0.3"
        },
        "grpc-google-iam-v1": {
            "hashes": [
                "sha256:009197a7f1eaaa22149c96e5e054ac5934ba7241974e92663d8d3528a21203d1",
                "sha256:834da89f4c4a2abbe842a793ed20fc6d9a77011ef2626755b1b89116fb9596d7"
            ],
            "markers": "python_version >= '3.7'",
            "version": "==0.12.7"
        },
        "grpcio": {
            "hashes": [
                "sha256:0250a7a70b14000fa311de04b169cc7480be6c1a769b190769d347939d3232a8",
                "sha256:069fe2aeee02dfd2135d562d0663fe70fbb69d5eed6eb3389042a7e963b54de8",
                "sha256:082081e6a36b6eb5cf0fd9a897fe777dbb3802176ffd08e3ec6567edd85bc104",
                "sha256:0c5807e9152eff15f1d48f6b9ad3749196f79a4a050469d99eecb679be592acc",
                "sha256:14e8f2c84c0832773fb3958240c69def72357bc11392571f87b2d7b91e0bb092",
                "sha256:2a6087f234cb570008a6041c8ffd1b7d657b397fdd6d26e83d72283dae3527b1",
                "sha256:2bb2a2911b028f01c8c64d126f6b632fcd8a9ac975aa1b3855766c94e4107180",
                "sha256:2f44c32aef186bbba254129cea1df08a20be414144ac3bdf0e84b24e3f3b2e05",
                "sha256:30e980cd6db1088c144b92fe376747328d5554bc7960ce583ec7b7d81cd47287",
                "sha256:33aed0a431f5befeffd9d346b0fa44b2c01aa4aeae5ea5b2c03d3e25e0071216",
                "sha256:33bdea30dcfd4f87b045d404388469eb48a48c33a6195a043d116ed1b9a0196c",
                "sha256:39aa848794b887120b1d35b1b994e445cc028ff602ef267f87c38122c1add50d",
                "sha256:4216e67ad9a4769117433814956031cb300f85edc855252a645a9a724b3b6594",
                "sha256:49c9b6a510e3ed8df5f6f4f3c34d7fbf2d2cae048ee90a45cd7415abab72912c",
                "sha256:4eec8b8c1c2c9b7125508ff7c89d5701bf933c99d3910e446ed531cd16ad5d87",
                "sha256:50d56280b482875d1f9128ce596e59031a226a8b84bec88cb2bf76c289f5d0de",
                "sha256:53b69e79d00f78c81eecfb38f4516080dc7f36a198b6b37b928f1c13b3c063e9",
                "sha256:55ccb7db5a665079d68b5c7c86359ebd5ebf31a19bc1a91c982fd622f1e31ff2",
                "sha256:5a1ebbae7e2214f51b1f23b57bf98eeed2cf1ba84e4d523c48c36d5b2f8829ff",
                "sha256:61b7199cd2a55e62e45bfb629a35b71fc2c0cb88f686a047f25b1112d3810904",
                "sha256:660fc6b9c2a9ea3bb2a7e64ba878c98339abaf1811edca904ac85e9e662f1d73",
                "sha256:6d140bdeb26cad8b93c1455fa00573c05592793c32053d6e0016ce05ba267549",
                "sha256:6e490fa5f7f5326222cb9f0b78f207a2b218a14edf39602e083d5f617354306f",
                "sha256:6ecf21d20d02d1733e9c820fb5c114c749d888704a7ec824b545c12e78734d1c",
                "sha256:70c83bb530572917be20c21f3b6be92cd86b9aecb44b0c18b1d3b2cc3ae47df0",
                "sha256:72153a0d2e425f45b884540a61c6639436ddafa1829a42056aa5764b84108b8e",
                "sha256:73e14acd3d4247169955fae8fb103a2b900cfad21d0c35f0dcd0fdd54cd60367",
                "sha256:76eaaba891083fcbe167aa0f03363311a9f12da975b025d30e94b93ac7a765fc",
                "sha256:79ae0dc785504cb1e1788758c588c711f4e4a0195d70dff53db203c95a0bd303",
                "sha256:7d142bcd604166417929b071cd396aa13c565749a4c840d6c702727a59d835eb",
                "sha256:8c9554ca8e26241dabe7951aa1fa03a1ba0856688ecd7e7bdbdd286ebc272e4c",
                "sha256:8d488fbdbf04283f0d20742b64968d44825617aa6717b07c006168ed16488804",
                "sha256:91422ba785a8e7a18725b1dc40fbd88f08a5bb4c7f1b3e8739cab24b04fa8a03",
                "sha256:9a66f4d2a005bc78e61d805ed95dedfcb35efa84b7bba0403c6d60d13a3de2d6",
                "sha256:9b106bc52e7f28170e624ba61cc7dc6829566e535a6ec68528f8e1afbed1c41f",
                "sha256:9b54577032d4f235452f77a83169b6527bf4b77d73aeada97d45b2aaf1bf5ce0",
                "sha256:a09506eb48fa5493c58f946c46754ef22f3ec0df64f2b5149373ff31fb67f3dd",
                "sha256:a212e5dea1a4182e40cd3e4067ee46be9d10418092ce3627475e995cca95de21",
                "sha256:a731ac5cffc34dac62053e0da90f0c0b8560396a19f69d9703e88240c8f05858",
                "sha256:af5ef6cfaf0d023c00002ba25d0751e5995fa0e4c9eec6cd263c30352662cbce",
                "sha256:b58b855d0071575ea9c7bc0d84a06d2edfbfccec52e9657864386381a7ce1ae9",
                "sha256:bc808924470643b82b14fe121923c30ec211d8c693e747eba8a7414bc4351a23",
                "sha256:c557e94e91a983e5b1e9c60076a8fd79fea1e7e06848eb2e48d0ccfb30f6e073",
                "sha256:c71be3f86d67d8d1311c6076a4ba3b75ba5703c0b856b4e691c9097f9b1e8bd2",
                "sha256:c8754c75f55781515a3005063d9a05878b2cfb3cb7e41d5401ad0cf19de14872",
                "sha256:cb0af13433dbbd1c806e671d81ec75bd324af6ef75171fd7815ca3074fe32bfe",
                "sha256:cba6209c96828711cb7c8fcb45ecef8c8859238baf15119daa1bef0f6c84bfe7",
                "sha256:cf77f8cf2a651fbd869fbdcb4a1931464189cd210abc4cfad357f1cacc8642a6",
                "sha256:d7404cebcdb11bb5bd40bf94131faf7e9a7c10a6c60358580fe83913f360f929",
                "sha256:dd1d3a8d1d2e50ad9b59e10aa7f07c7d1be2b367f3f2d33c5fade96ed5460962",
                "sha256:e5d97c65ea7e097056f3d1ead77040ebc236feaf7f71489383d20f3b4c28412a",
                "sha256:f1c3dc536b3ee124e8b24feb7533e5c70b9f2ef833e3b2e5513b2897fd46763a",
                "sha256:f2212796593ad1d0235068c79836861f2201fc7137a99aa2fea7beeb3b101177",
                "sha256:fead980fbc68512dfd4e0c7b1f5754c2a8e5015a04dea454b9cada54a8423525"
            ],
            "version": "==1.60.1"
        },
        "grpcio-status": {
            "hashes": [
                "sha256:2c33bbdbe20188b2953f46f31af669263b6ee2a9b2d38fa0d36ee091532e21bf",
                "sha256:53695f45da07437b7c344ee4ef60d370fd2850179f5a28bb26d8e2aa1102ec11"
            ],
            "version": "==1.48.2"
        },
        "hypothesis": {
            "hashes": [
                "sha256:6a3471ff74864ab04a0650c75500ef15f2f4a901d49ccbb7cbec668365736688",
                "sha256:989162a9e0715c624b99ad9b2b4206765879b40eb51eef17b1e37de3e898370a"
            ],
            "markers": "python_version >= '3.6'",
            "version": "==5.41.3"
        },
        "idna": {
            "hashes": [
                "sha256:9ecdbbd083b06798ae1e86adcbfe8ab1479cf864e4ee30fe4e46a003d12491ca",
                "sha256:c05567e9c24a6b9faaa835c4821bad0590fbb9d5779e7caa6e1cc4978e7eb24f"
            ],
            "markers": "python_version >= '3.5'",
            "version": "==3.6"
        },
        "importlib-metadata": {
            "hashes": [
                "sha256:8a8a81bcf996e74fee46f0d16bd3eaa382a7eb20fd82445c3ad11f4090334116",
                "sha256:dd0173e8f150d6815e098fd354f6414b0f079af4644ddfe90c71e2fc6174346d"
            ],
            "markers": "python_version >= '3.7'",
            "version": "==4.13.0"
        },
        "itsdangerous": {
            "hashes": [
                "sha256:2c2349112351b88699d8d4b6b075022c0808887cb7ad10069318a8b0bc88db44",
                "sha256:5dbbc68b317e5e42f327f9021763545dc3fc3bfe22e6deb96aaf1fc38874156a"
            ],
            "markers": "python_version >= '3.7'",
            "version": "==2.1.2"
        },
        "jinja2": {
            "hashes": [
                "sha256:7d6d50dd97d52cbc355597bd845fabfbac3f551e1f99619e39a35ce8c370b5fa",
                "sha256:ac8bd6544d4bb2c9792bf3a159e80bba8fda7f07e81bc3aed565432d5925ba90"
            ],
            "markers": "python_version >= '3.7'",
            "version": "==3.1.3"
        },
        "kubernetes": {
            "hashes": [
                "sha256:5854b0c508e8d217ca205591384ab58389abdae608576f9c9afc35a3c76a366c",
                "sha256:e3db6800abf7e36c38d2629b5cb6b74d10988ee0cba6fba45595a7cbe60c0042"
            ],
            "markers": "python_version >= '3.6'",
            "version": "==26.1.0"
        },
        "libcst": {
            "hashes": [
                "sha256:003e5e83a12eed23542c4ea20fdc8de830887cc03662432bb36f84f8c4841b81",
                "sha256:0acbacb9a170455701845b7e940e2d7b9519db35a86768d86330a0b0deae1086",
                "sha256:0bf69cbbab5016d938aac4d3ae70ba9ccb3f90363c588b3b97be434e6ba95403",
                "sha256:2d37326bd6f379c64190a28947a586b949de3a76be00176b0732c8ee87d67ebe",
                "sha256:3a07ecfabbbb8b93209f952a365549e65e658831e9231649f4f4e4263cad24b1",
                "sha256:3ebbb9732ae3cc4ae7a0e97890bed0a57c11d6df28790c2b9c869f7da653c7c7",
                "sha256:4bc745d0c06420fe2644c28d6ddccea9474fb68a2135904043676deb4fa1e6bc",
                "sha256:5297a16e575be8173185e936b7765c89a3ca69d4ae217a4af161814a0f9745a7",
                "sha256:5f1cd308a4c2f71d5e4eec6ee693819933a03b78edb2e4cc5e3ad1afd5fb3f07",
                "sha256:63f75656fd733dc20354c46253fde3cf155613e37643c3eaf6f8818e95b7a3d1",
                "sha256:73c086705ed34dbad16c62c9adca4249a556c1b022993d511da70ea85feaf669",
                "sha256:75816647736f7e09c6120bdbf408456f99b248d6272277eed9a58cf50fb8bc7d",
                "sha256:78b7a38ec4c1c009ac39027d51558b52851fb9234669ba5ba62283185963a31c",
                "sha256:7ccaf53925f81118aeaadb068a911fac8abaff608817d7343da280616a5ca9c1",
                "sha256:82d1271403509b0a4ee6ff7917c2d33b5a015f44d1e208abb1da06ba93b2a378",
                "sha256:8ae11eb1ea55a16dc0cdc61b41b29ac347da70fec14cc4381248e141ee2fbe6c",
                "sha256:8afb6101b8b3c86c5f9cec6b90ab4da16c3c236fe7396f88e8b93542bb341f7c",
                "sha256:8c1f2da45f1c45634090fd8672c15e0159fdc46853336686959b2d093b6e10fa",
                "sha256:97fbc73c87e9040e148881041fd5ffa2a6ebf11f64b4ccb5b52e574b95df1a15",
                "sha256:99fdc1929703fd9e7408aed2e03f58701c5280b05c8911753a8d8619f7dfdda5",
                "sha256:9dffa1795c2804d183efb01c0f1efd20a7831db6a21a0311edf90b4100d67436",
                "sha256:bca1841693941fdd18371824bb19a9702d5784cd347cb8231317dbdc7062c5bc",
                "sha256:c653d9121d6572d8b7f8abf20f88b0a41aab77ff5a6a36e5a0ec0f19af0072e8",
                "sha256:c8f26250f87ca849a7303ed7a4fd6b2c7ac4dec16b7d7e68ca6a476d7c9bfcdb",
                "sha256:cc9b6ac36d7ec9db2f053014ea488086ca2ed9c322be104fbe2c71ca759da4bb",
                "sha256:d22d1abfe49aa60fc61fa867e10875a9b3024ba5a801112f4d7ba42d8d53242e",
                "sha256:d68c34e3038d3d1d6324eb47744cbf13f2c65e1214cf49db6ff2a6603c1cd838",
                "sha256:e3d8cf974cfa2487b28f23f56c4bff90d550ef16505e58b0dca0493d5293784b",
                "sha256:f36f592e035ef84f312a12b75989dde6a5f6767fe99146cdae6a9ee9aff40dd0",
                "sha256:f561c9a84eca18be92f4ad90aa9bd873111efbea995449301719a1a7805dbc5c",
                "sha256:fe41b33aa73635b1651f64633f429f7aa21f86d2db5748659a99d9b7b1ed2a90"
            ],
            "markers": "python_version >= '3.8'",
            "version": "==1.1.0"
        },
        "libsass": {
            "hashes": [
                "sha256:081e256ab3c5f3f09c7b8dea3bf3bf5e64a97c6995fd9eea880639b3f93a9f9a",
                "sha256:3ab5ad18e47db560f4f0c09e3d28cf3bb1a44711257488ac2adad69f4f7f8425",
                "sha256:5fb2297a4754a6c8e25cfe5c015a3b51a2b6b9021b333f989bb8ce9d60eb5828",
                "sha256:65455a2728b696b62100eb5932604aa13a29f4ac9a305d95773c14aaa7200aaf",
                "sha256:89c5ce497fcf3aba1dd1b19aae93b99f68257e5f2026b731b00a872f13324c7f",
                "sha256:f1efc1b612299c88aec9e39d6ca0c266d360daa5b19d9430bdeaffffa86993f9"
            ],
            "index": "pypi",
            "markers": "python_version >= '3.6'",
            "version": "==0.22.0"
        },
        "markuppy": {
            "hashes": [
                "sha256:1adee2c0a542af378fe84548ff6f6b0168f3cb7f426b46961038a2bcfaad0d5f"
            ],
            "version": "==1.14"
        },
        "markupsafe": {
            "hashes": [
                "sha256:00e046b6dd71aa03a41079792f8473dc494d564611a8f89bbbd7cb93295ebdcf",
                "sha256:075202fa5b72c86ad32dc7d0b56024ebdbcf2048c0ba09f1cde31bfdd57bcfff",
                "sha256:0e397ac966fdf721b2c528cf028494e86172b4feba51d65f81ffd65c63798f3f",
                "sha256:17b950fccb810b3293638215058e432159d2b71005c74371d784862b7e4683f3",
                "sha256:1f3fbcb7ef1f16e48246f704ab79d79da8a46891e2da03f8783a5b6fa41a9532",
                "sha256:2174c595a0d73a3080ca3257b40096db99799265e1c27cc5a610743acd86d62f",
                "sha256:2b7c57a4dfc4f16f7142221afe5ba4e093e09e728ca65c51f5620c9aaeb9a617",
                "sha256:2d2d793e36e230fd32babe143b04cec8a8b3eb8a3122d2aceb4a371e6b09b8df",
                "sha256:30b600cf0a7ac9234b2638fbc0fb6158ba5bdcdf46aeb631ead21248b9affbc4",
                "sha256:397081c1a0bfb5124355710fe79478cdbeb39626492b15d399526ae53422b906",
                "sha256:3a57fdd7ce31c7ff06cdfbf31dafa96cc533c21e443d57f5b1ecc6cdc668ec7f",
                "sha256:3c6b973f22eb18a789b1460b4b91bf04ae3f0c4234a0a6aa6b0a92f6f7b951d4",
                "sha256:3e53af139f8579a6d5f7b76549125f0d94d7e630761a2111bc431fd820e163b8",
                "sha256:4096e9de5c6fdf43fb4f04c26fb114f61ef0bf2e5604b6ee3019d51b69e8c371",
                "sha256:4275d846e41ecefa46e2015117a9f491e57a71ddd59bbead77e904dc02b1bed2",
                "sha256:4c31f53cdae6ecfa91a77820e8b151dba54ab528ba65dfd235c80b086d68a465",
                "sha256:4f11aa001c540f62c6166c7726f71f7573b52c68c31f014c25cc7901deea0b52",
                "sha256:5049256f536511ee3f7e1b3f87d1d1209d327e818e6ae1365e8653d7e3abb6a6",
                "sha256:58c98fee265677f63a4385256a6d7683ab1832f3ddd1e66fe948d5880c21a169",
                "sha256:598e3276b64aff0e7b3451b72e94fa3c238d452e7ddcd893c3ab324717456bad",
                "sha256:5b7b716f97b52c5a14bffdf688f971b2d5ef4029127f1ad7a513973cfd818df2",
                "sha256:5dedb4db619ba5a2787a94d877bc8ffc0566f92a01c0ef214865e54ecc9ee5e0",
                "sha256:619bc166c4f2de5caa5a633b8b7326fbe98e0ccbfacabd87268a2b15ff73a029",
                "sha256:629ddd2ca402ae6dbedfceeba9c46d5f7b2a61d9749597d4307f943ef198fc1f",
                "sha256:656f7526c69fac7f600bd1f400991cc282b417d17539a1b228617081106feb4a",
                "sha256:6ec585f69cec0aa07d945b20805be741395e28ac1627333b1c5b0105962ffced",
                "sha256:72b6be590cc35924b02c78ef34b467da4ba07e4e0f0454a2c5907f473fc50ce5",
                "sha256:7502934a33b54030eaf1194c21c692a534196063db72176b0c4028e140f8f32c",
                "sha256:7a68b554d356a91cce1236aa7682dc01df0edba8d043fd1ce607c49dd3c1edcf",
                "sha256:7b2e5a267c855eea6b4283940daa6e88a285f5f2a67f2220203786dfa59b37e9",
                "sha256:823b65d8706e32ad2df51ed89496147a42a2a6e01c13cfb6ffb8b1e92bc910bb",
                "sha256:8590b4ae07a35970728874632fed7bd57b26b0102df2d2b233b6d9d82f6c62ad",
                "sha256:8dd717634f5a044f860435c1d8c16a270ddf0ef8588d4887037c5028b859b0c3",
                "sha256:8dec4936e9c3100156f8a2dc89c4b88d5c435175ff03413b443469c7c8c5f4d1",
                "sha256:97cafb1f3cbcd3fd2b6fbfb99ae11cdb14deea0736fc2b0952ee177f2b813a46",
                "sha256:a17a92de5231666cfbe003f0e4b9b3a7ae3afb1ec2845aadc2bacc93ff85febc",
                "sha256:a549b9c31bec33820e885335b451286e2969a2d9e24879f83fe904a5ce59d70a",
                "sha256:ac07bad82163452a6884fe8fa0963fb98c2346ba78d779ec06bd7a6262132aee",
                "sha256:ae2ad8ae6ebee9d2d94b17fb62763125f3f374c25618198f40cbb8b525411900",
                "sha256:b91c037585eba9095565a3556f611e3cbfaa42ca1e865f7b8015fe5c7336d5a5",
                "sha256:bc1667f8b83f48511b94671e0e441401371dfd0f0a795c7daa4a3cd1dde55bea",
                "sha256:bec0a414d016ac1a18862a519e54b2fd0fc8bbfd6890376898a6c0891dd82e9f",
                "sha256:bf50cd79a75d181c9181df03572cdce0fbb75cc353bc350712073108cba98de5",
                "sha256:bff1b4290a66b490a2f4719358c0cdcd9bafb6b8f061e45c7a2460866bf50c2e",
                "sha256:c061bb86a71b42465156a3ee7bd58c8c2ceacdbeb95d05a99893e08b8467359a",
                "sha256:c8b29db45f8fe46ad280a7294f5c3ec36dbac9491f2d1c17345be8e69cc5928f",
                "sha256:ce409136744f6521e39fd8e2a24c53fa18ad67aa5bc7c2cf83645cce5b5c4e50",
                "sha256:d050b3361367a06d752db6ead6e7edeb0009be66bc3bae0ee9d97fb326badc2a",
                "sha256:d283d37a890ba4c1ae73ffadf8046435c76e7bc2247bbb63c00bd1a709c6544b",
                "sha256:d9fad5155d72433c921b782e58892377c44bd6252b5af2f67f16b194987338a4",
                "sha256:daa4ee5a243f0f20d528d939d06670a298dd39b1ad5f8a72a4275124a7819eff",
                "sha256:db0b55e0f3cc0be60c1f19efdde9a637c32740486004f20d1cff53c3c0ece4d2",
                "sha256:e61659ba32cf2cf1481e575d0462554625196a1f2fc06a1c777d3f48e8865d46",
                "sha256:ea3d8a3d18833cf4304cd2fc9cbb1efe188ca9b5efef2bdac7adc20594a0e46b",
                "sha256:ec6a563cff360b50eed26f13adc43e61bc0c04d94b8be985e6fb24b81f6dcfdf",
                "sha256:f5dfb42c4604dddc8e4305050aa6deb084540643ed5804d7455b5df8fe16f5e5",
                "sha256:fa173ec60341d6bb97a89f5ea19c85c5643c1e7dedebc22f5181eb73573142c5",
                "sha256:fa9db3f79de01457b03d4f01b34cf91bc0048eb2c3846ff26f66687c2f6d16ab",
                "sha256:fce659a462a1be54d2ffcacea5e3ba2d74daa74f30f5f143fe0c58636e355fdd",
                "sha256:ffee1f21e5ef0d712f9033568f8344d5da8cc2869dbd08d87c84656e6a2d2f68"
            ],
            "markers": "python_version >= '3.7'",
            "version": "==2.1.5"
        },
        "more-itertools": {
            "hashes": [
                "sha256:5652a9ac72209ed7df8d9c15daf4e1aa0e3d2ccd3c87f8265a0673cd9cbc9ced",
                "sha256:c5d6da9ca3ff65220c3bfd2a8db06d698f05d4d2b9be57e1deb2be5a45019713"
            ],
            "index": "pypi",
            "markers": "python_version >= '3.5'",
            "version": "==8.7.0"
        },
        "mypy-extensions": {
            "hashes": [
                "sha256:4392f6c0eb8a5668a69e23d168ffa70f0be9ccfd32b5cc2d26a34ae5b844552d",
                "sha256:75dbf8955dc00442a438fc4d0666508a9a97b6bd41aa2f0ffe9d2f2725af0782"
            ],
            "markers": "python_version >= '3.5'",
            "version": "==1.0.0"
        },
        "numpy": {
            "hashes": [
                "sha256:04640dab83f7c6c85abf9cd729c5b65f1ebd0ccf9de90b270cd61935eef0197f",
                "sha256:1452241c290f3e2a312c137a9999cdbf63f78864d63c79039bda65ee86943f61",
                "sha256:222e40d0e2548690405b0b3c7b21d1169117391c2e82c378467ef9ab4c8f0da7",
                "sha256:2541312fbf09977f3b3ad449c4e5f4bb55d0dbf79226d7724211acc905049400",
                "sha256:31f13e25b4e304632a4619d0e0777662c2ffea99fcae2029556b17d8ff958aef",
                "sha256:4602244f345453db537be5314d3983dbf5834a9701b7723ec28923e2889e0bb2",
                "sha256:4979217d7de511a8d57f4b4b5b2b965f707768440c17cb70fbf254c4b225238d",
                "sha256:4c21decb6ea94057331e111a5bed9a79d335658c27ce2adb580fb4d54f2ad9bc",
                "sha256:6620c0acd41dbcb368610bb2f4d83145674040025e5536954782467100aa8835",
                "sha256:692f2e0f55794943c5bfff12b3f56f99af76f902fc47487bdfe97856de51a706",
                "sha256:7215847ce88a85ce39baf9e89070cb860c98fdddacbaa6c0da3ffb31b3350bd5",
                "sha256:79fc682a374c4a8ed08b331bef9c5f582585d1048fa6d80bc6c35bc384eee9b4",
                "sha256:7ffe43c74893dbf38c2b0a1f5428760a1a9c98285553c89e12d70a96a7f3a4d6",
                "sha256:80f5e3a4e498641401868df4208b74581206afbee7cf7b8329daae82676d9463",
                "sha256:95f7ac6540e95bc440ad77f56e520da5bf877f87dca58bd095288dce8940532a",
                "sha256:9667575fb6d13c95f1b36aca12c5ee3356bf001b714fc354eb5465ce1609e62f",
                "sha256:a5425b114831d1e77e4b5d812b69d11d962e104095a5b9c3b641a218abcc050e",
                "sha256:b4bea75e47d9586d31e892a7401f76e909712a0fd510f58f5337bea9572c571e",
                "sha256:b7b1fc9864d7d39e28f41d089bfd6353cb5f27ecd9905348c24187a768c79694",
                "sha256:befe2bf740fd8373cf56149a5c23a0f601e82869598d41f8e188a0e9869926f8",
                "sha256:c0bfb52d2169d58c1cdb8cc1f16989101639b34c7d3ce60ed70b19c63eba0b64",
                "sha256:d11efb4dbecbdf22508d55e48d9c8384db795e1b7b51ea735289ff96613ff74d",
                "sha256:dd80e219fd4c71fc3699fc1dadac5dcf4fd882bfc6f7ec53d30fa197b8ee22dc",
                "sha256:e2926dac25b313635e4d6cf4dc4e51c8c0ebfed60b801c799ffc4c32bf3d1254",
                "sha256:e98f220aa76ca2a977fe435f5b04d7b3470c0a2e6312907b37ba6068f26787f2",
                "sha256:ed094d4f0c177b1b8e7aa9cba7d6ceed51c0e569a5318ac0ca9a090680a6a1b1",
                "sha256:f136bab9c2cfd8da131132c2cf6cc27331dd6fae65f95f69dcd4ae3c3639c810",
                "sha256:f3a86ed21e4f87050382c7bc96571755193c4c1392490744ac73d660e8f564a9"
            ],
            "markers": "python_version >= '3.8'",
            "version": "==1.24.4"
        },
        "oauthlib": {
            "hashes": [
                "sha256:8139f29aac13e25d502680e9e19963e83f16838d48a0d71c287fe40e7067fbca",
                "sha256:9859c40929662bec5d64f34d01c99e093149682a3f38915dc0655d5a633dd918"
            ],
            "markers": "python_version >= '3.6'",
            "version": "==3.2.2"
        },
        "odfpy": {
            "hashes": [
                "sha256:db766a6e59c5103212f3cc92ec8dd50a0f3a02790233ed0b52148b70d3c438ec",
                "sha256:fc3b8d1bc098eba4a0fda865a76d9d1e577c4ceec771426bcb169a82c5e9dfe0"
            ],
            "version": "==1.4.1"
        },
        "openpyxl": {
            "hashes": [
                "sha256:a6f5977418eff3b2d5500d54d9db50c8277a368436f4e4f8ddb1be3422870184",
                "sha256:f91456ead12ab3c6c2e9491cf33ba6d08357d802192379bb482f1033ade496f5"
            ],
            "markers": "python_version >= '3.6'",
            "version": "==3.1.2"
        },
        "pandas": {
            "hashes": [
                "sha256:04dbdbaf2e4d46ca8da896e1805bc04eb85caa9a82e259e8eed00254d5e0c682",
                "sha256:1168574b036cd8b93abc746171c9b4f1b83467438a5e45909fed645cf8692dbc",
                "sha256:1994c789bf12a7c5098277fb43836ce090f1073858c10f9220998ac74f37c69b",
                "sha256:258d3624b3ae734490e4d63c430256e716f488c4fcb7c8e9bde2d3aa46c29089",
                "sha256:32fca2ee1b0d93dd71d979726b12b61faa06aeb93cf77468776287f41ff8fdc5",
                "sha256:37673e3bdf1551b95bf5d4ce372b37770f9529743d2498032439371fc7b7eb26",
                "sha256:3ef285093b4fe5058eefd756100a367f27029913760773c8bf1d2d8bebe5d210",
                "sha256:5247fb1ba347c1261cbbf0fcfba4a3121fbb4029d95d9ef4dc45406620b25c8b",
                "sha256:5ec591c48e29226bcbb316e0c1e9423622bc7a4eaf1ef7c3c9fa1a3981f89641",
                "sha256:694888a81198786f0e164ee3a581df7d505024fbb1f15202fc7db88a71d84ebd",
                "sha256:69d7f3884c95da3a31ef82b7618af5710dba95bb885ffab339aad925c3e8ce78",
                "sha256:6a21ab5c89dcbd57f78d0ae16630b090eec626360085a4148693def5452d8a6b",
                "sha256:81af086f4543c9d8bb128328b5d32e9986e0c84d3ee673a2ac6fb57fd14f755e",
                "sha256:9e4da0d45e7f34c069fe4d522359df7d23badf83abc1d1cef398895822d11061",
                "sha256:9eae3dc34fa1aa7772dd3fc60270d13ced7346fcbcfee017d3132ec625e23bb0",
                "sha256:9ee1a69328d5c36c98d8e74db06f4ad518a1840e8ccb94a4ba86920986bb617e",
                "sha256:b084b91d8d66ab19f5bb3256cbd5ea661848338301940e17f4492b2ce0801fe8",
                "sha256:b9cb1e14fdb546396b7e1b923ffaeeac24e4cedd14266c3497216dd4448e4f2d",
                "sha256:ba619e410a21d8c387a1ea6e8a0e49bb42216474436245718d7f2e88a2f8d7c0",
                "sha256:c02f372a88e0d17f36d3093a644c73cfc1788e876a7c4bcb4020a77512e2043c",
                "sha256:ce0c6f76a0f1ba361551f3e6dceaff06bde7514a374aa43e33b588ec10420183",
                "sha256:d9cd88488cceb7635aebb84809d087468eb33551097d600c6dad13602029c2df",
                "sha256:e4c7c9f27a4185304c7caf96dc7d91bc60bc162221152de697c98eb0b2648dd8",
                "sha256:f167beed68918d62bffb6ec64f2e1d8a7d297a038f86d4aed056b9493fca407f",
                "sha256:f3421a7afb1a43f7e38e82e844e2bca9a6d793d66c1a7f9f0ff39a795bbc5e02"
            ],
            "markers": "python_version >= '3.8'",
            "version": "==2.0.3"
        },
        "pgeocode": {
            "hashes": [
                "sha256:07995d4cd2d7fec1f82afb14d6025e83bbc156b6f225fa3e0b3417da2ec020c8",
                "sha256:60fc2bad60aa161c3cf46ace4fde607b77e016b1e2a25470534163305499e55e"
            ],
            "markers": "python_version >= '3.8'",
            "version": "==0.4.0"
        },
        "phonenumbers": {
            "hashes": [
                "sha256:23944f9e628f32a975d3b221b6d76e6ba8ae618d53cb3d82fc23d9e100a59b29",
                "sha256:70aa98a50ba7bc7f6bf17851f806c927107e7c44e7d21eb46bdbec07b99d23ae"
            ],
            "version": "==8.12.12"
        },
        "pillow": {
            "hashes": [
                "sha256:0304004f8067386b477d20a518b50f3fa658a28d44e4116970abfcd94fac34a8",
                "sha256:0689b5a8c5288bc0504d9fcee48f61a6a586b9b98514d7d29b840143d6734f39",
                "sha256:0eae2073305f451d8ecacb5474997c08569fb4eb4ac231ffa4ad7d342fdc25ac",
                "sha256:0fb3e7fc88a14eacd303e90481ad983fd5b69c761e9e6ef94c983f91025da869",
                "sha256:11fa2e5984b949b0dd6d7a94d967743d87c577ff0b83392f17cb3990d0d2fd6e",
                "sha256:127cee571038f252a552760076407f9cff79761c3d436a12af6000cd182a9d04",
                "sha256:154e939c5f0053a383de4fd3d3da48d9427a7e985f58af8e94d0b3c9fcfcf4f9",
                "sha256:15587643b9e5eb26c48e49a7b33659790d28f190fc514a322d55da2fb5c2950e",
                "sha256:170aeb00224ab3dc54230c797f8404507240dd868cf52066f66a41b33169bdbe",
                "sha256:1b5e1b74d1bd1b78bc3477528919414874748dd363e6272efd5abf7654e68bef",
                "sha256:1da3b2703afd040cf65ec97efea81cfba59cdbed9c11d8efc5ab09df9509fc56",
                "sha256:1e23412b5c41e58cec602f1135c57dfcf15482013ce6e5f093a86db69646a5aa",
                "sha256:2247178effb34a77c11c0e8ac355c7a741ceca0a732b27bf11e747bbc950722f",
                "sha256:257d8788df5ca62c980314053197f4d46eefedf4e6175bc9412f14412ec4ea2f",
                "sha256:3031709084b6e7852d00479fd1d310b07d0ba82765f973b543c8af5061cf990e",
                "sha256:322209c642aabdd6207517e9739c704dc9f9db943015535783239022002f054a",
                "sha256:322bdf3c9b556e9ffb18f93462e5f749d3444ce081290352c6070d014c93feb2",
                "sha256:33870dc4653c5017bf4c8873e5488d8f8d5f8935e2f1fb9a2208c47cdd66efd2",
                "sha256:35bb52c37f256f662abdfa49d2dfa6ce5d93281d323a9af377a120e89a9eafb5",
                "sha256:3c31822339516fb3c82d03f30e22b1d038da87ef27b6a78c9549888f8ceda39a",
                "sha256:3eedd52442c0a5ff4f887fab0c1c0bb164d8635b32c894bc1faf4c618dd89df2",
                "sha256:3ff074fc97dd4e80543a3e91f69d58889baf2002b6be64347ea8cf5533188213",
                "sha256:47c0995fc4e7f79b5cfcab1fc437ff2890b770440f7696a3ba065ee0fd496563",
                "sha256:49d9ba1ed0ef3e061088cd1e7538a0759aab559e2e0a80a36f9fd9d8c0c21591",
                "sha256:51f1a1bffc50e2e9492e87d8e09a17c5eea8409cda8d3f277eb6edc82813c17c",
                "sha256:52a50aa3fb3acb9cf7213573ef55d31d6eca37f5709c69e6858fe3bc04a5c2a2",
                "sha256:54f1852cd531aa981bc0965b7d609f5f6cc8ce8c41b1139f6ed6b3c54ab82bfb",
                "sha256:609448742444d9290fd687940ac0b57fb35e6fd92bdb65386e08e99af60bf757",
                "sha256:69ffdd6120a4737710a9eee73e1d2e37db89b620f702754b8f6e62594471dee0",
                "sha256:6fad5ff2f13d69b7e74ce5b4ecd12cc0ec530fcee76356cac6742785ff71c452",
                "sha256:7049e301399273a0136ff39b84c3678e314f2158f50f517bc50285fb5ec847ad",
                "sha256:70c61d4c475835a19b3a5aa42492409878bbca7438554a1f89d20d58a7c75c01",
                "sha256:716d30ed977be8b37d3ef185fecb9e5a1d62d110dfbdcd1e2a122ab46fddb03f",
                "sha256:753cd8f2086b2b80180d9b3010dd4ed147efc167c90d3bf593fe2af21265e5a5",
                "sha256:773efe0603db30c281521a7c0214cad7836c03b8ccff897beae9b47c0b657d61",
                "sha256:7823bdd049099efa16e4246bdf15e5a13dbb18a51b68fa06d6c1d4d8b99a796e",
                "sha256:7c8f97e8e7a9009bcacbe3766a36175056c12f9a44e6e6f2d5caad06dcfbf03b",
                "sha256:823ef7a27cf86df6597fa0671066c1b596f69eba53efa3d1e1cb8b30f3533068",
                "sha256:8373c6c251f7ef8bda6675dd6d2b3a0fcc31edf1201266b5cf608b62a37407f9",
                "sha256:83b2021f2ade7d1ed556bc50a399127d7fb245e725aa0113ebd05cfe88aaf588",
                "sha256:870ea1ada0899fd0b79643990809323b389d4d1d46c192f97342eeb6ee0b8483",
                "sha256:8d12251f02d69d8310b046e82572ed486685c38f02176bd08baf216746eb947f",
                "sha256:9c23f307202661071d94b5e384e1e1dc7dfb972a28a2310e4ee16103e66ddb67",
                "sha256:9d189550615b4948f45252d7f005e53c2040cea1af5b60d6f79491a6e147eef7",
                "sha256:a086c2af425c5f62a65e12fbf385f7c9fcb8f107d0849dba5839461a129cf311",
                "sha256:a2b56ba36e05f973d450582fb015594aaa78834fefe8dfb8fcd79b93e64ba4c6",
                "sha256:aebb6044806f2e16ecc07b2a2637ee1ef67a11840a66752751714a0d924adf72",
                "sha256:b1b3020d90c2d8e1dae29cf3ce54f8094f7938460fb5ce8bc5c01450b01fbaf6",
                "sha256:b4b6b1e20608493548b1f32bce8cca185bf0480983890403d3b8753e44077129",
                "sha256:b6f491cdf80ae540738859d9766783e3b3c8e5bd37f5dfa0b76abdecc5081f13",
                "sha256:b792a349405fbc0163190fde0dc7b3fef3c9268292586cf5645598b48e63dc67",
                "sha256:b7c2286c23cd350b80d2fc9d424fc797575fb16f854b831d16fd47ceec078f2c",
                "sha256:babf5acfede515f176833ed6028754cbcd0d206f7f614ea3447d67c33be12516",
                "sha256:c365fd1703040de1ec284b176d6af5abe21b427cb3a5ff68e0759e1e313a5e7e",
                "sha256:c4225f5220f46b2fde568c74fca27ae9771536c2e29d7c04f4fb62c83275ac4e",
                "sha256:c570f24be1e468e3f0ce7ef56a89a60f0e05b30a3669a459e419c6eac2c35364",
                "sha256:c6dafac9e0f2b3c78df97e79af707cdc5ef8e88208d686a4847bab8266870023",
                "sha256:c8de2789052ed501dd829e9cae8d3dcce7acb4777ea4a479c14521c942d395b1",
                "sha256:cb28c753fd5eb3dd859b4ee95de66cc62af91bcff5db5f2571d32a520baf1f04",
                "sha256:cb4c38abeef13c61d6916f264d4845fab99d7b711be96c326b84df9e3e0ff62d",
                "sha256:d1b35bcd6c5543b9cb547dee3150c93008f8dd0f1fef78fc0cd2b141c5baf58a",
                "sha256:d8e6aeb9201e655354b3ad049cb77d19813ad4ece0df1249d3c793de3774f8c7",
                "sha256:d8ecd059fdaf60c1963c58ceb8997b32e9dc1b911f5da5307aab614f1ce5c2fb",
                "sha256:da2b52b37dad6d9ec64e653637a096905b258d2fc2b984c41ae7d08b938a67e4",
                "sha256:e87f0b2c78157e12d7686b27d63c070fd65d994e8ddae6f328e0dcf4a0cd007e",
                "sha256:edca80cbfb2b68d7b56930b84a0e45ae1694aeba0541f798e908a49d66b837f1",
                "sha256:f379abd2f1e3dddb2b61bc67977a6b5a0a3f7485538bcc6f39ec76163891ee48",
                "sha256:fe4c15f6c9285dc54ce6553a3ce908ed37c8f3825b5a51a15c91442bb955b868"
            ],
            "markers": "python_version >= '3.8'",
            "version": "==10.2.0"
        },
        "proto-plus": {
            "hashes": [
                "sha256:89075171ef11988b3fa157f5dbd8b9cf09d65fffee97e29ce403cd8defba19d2",
                "sha256:a829c79e619e1cf632de091013a4173deed13a55f326ef84f05af6f50ff4c82c"
            ],
            "markers": "python_version >= '3.6'",
            "version": "==1.23.0"
        },
        "protobuf": {
            "hashes": [
                "sha256:03038ac1cfbc41aa21f6afcbcd357281d7521b4157926f30ebecc8d4ea59dcb7",
                "sha256:28545383d61f55b57cf4df63eebd9827754fd2dc25f80c5253f9184235db242c",
                "sha256:2e3427429c9cffebf259491be0af70189607f365c2f41c7c3764af6f337105f2",
                "sha256:398a9e0c3eaceb34ec1aee71894ca3299605fa8e761544934378bbc6c97de23b",
                "sha256:44246bab5dd4b7fbd3c0c80b6f16686808fab0e4aca819ade6e8d294a29c7050",
                "sha256:447d43819997825d4e71bf5769d869b968ce96848b6479397e29fc24c4a5dfe9",
                "sha256:67a3598f0a2dcbc58d02dd1928544e7d88f764b47d4a286202913f0b2801c2e7",
                "sha256:74480f79a023f90dc6e18febbf7b8bac7508420f2006fabd512013c0c238f454",
                "sha256:819559cafa1a373b7096a482b504ae8a857c89593cf3a25af743ac9ecbd23480",
                "sha256:899dc660cd599d7352d6f10d83c95df430a38b410c1b66b407a6b29265d66469",
                "sha256:8c0c984a1b8fef4086329ff8dd19ac77576b384079247c770f29cc8ce3afa06c",
                "sha256:9aae4406ea63d825636cc11ffb34ad3379335803216ee3a856787bcf5ccc751e",
                "sha256:a7ca6d488aa8ff7f329d4c545b2dbad8ac31464f1d8b1c87ad1346717731e4db",
                "sha256:b6cc7ba72a8850621bfec987cb72623e703b7fe2b9127a161ce61e61558ad905",
                "sha256:bf01b5720be110540be4286e791db73f84a2b721072a3711efff6c324cdf074b",
                "sha256:c02ce36ec760252242a33967d51c289fd0e1c0e6e5cc9397e2279177716add86",
                "sha256:d9e4432ff660d67d775c66ac42a67cf2453c27cb4d738fc22cb53b5d84c135d4",
                "sha256:daa564862dd0d39c00f8086f88700fdbe8bc717e993a21e90711acfed02f2402",
                "sha256:de78575669dddf6099a8a0f46a27e82a1783c557ccc38ee620ed8cc96d3be7d7",
                "sha256:e64857f395505ebf3d2569935506ae0dfc4a15cb80dc25261176c784662cdcc4",
                "sha256:f4bd856d702e5b0d96a00ec6b307b0f51c1982c2bf9c0052cf9019e9a544ba99",
                "sha256:f4c42102bc82a51108e449cbb32b19b180022941c727bac0cfd50170341f16ee"
            ],
            "markers": "python_version >= '3.7'",
            "version": "==3.20.3"
        },
        "pyasn1": {
            "hashes": [
                "sha256:4439847c58d40b1d0a573d07e3856e95333f1976294494c325775aeca506eb58",
                "sha256:6d391a96e59b23130a5cfa74d6fd7f388dbbe26cc8f1edf39fdddf08d9d6676c"
            ],
            "markers": "python_version >= '2.7' and python_version not in '3.0, 3.1, 3.2, 3.3, 3.4, 3.5'",
            "version": "==0.5.1"
        },
        "pyasn1-modules": {
            "hashes": [
                "sha256:5bd01446b736eb9d31512a30d46c1ac3395d676c6f3cafa4c03eb54b9925631c",
                "sha256:d3ccd6ed470d9ffbc716be08bd90efbd44d0734bc9303818f7336070984a162d"
            ],
            "markers": "python_version >= '2.7' and python_version not in '3.0, 3.1, 3.2, 3.3, 3.4, 3.5'",
            "version": "==0.3.0"
        },
        "pydantic": {
            "hashes": [
                "sha256:01aea3a42c13f2602b7ecbbea484a98169fb568ebd9e247593ea05f01b884b2e",
                "sha256:0cd181f1d0b1d00e2b705f1bf1ac7799a2d938cce3376b8007df62b29be3c2c6",
                "sha256:10a86d8c8db68086f1e30a530f7d5f83eb0685e632e411dbbcf2d5c0150e8dcd",
                "sha256:193924c563fae6ddcb71d3f06fa153866423ac1b793a47936656e806b64e24ca",
                "sha256:464855a7ff7f2cc2cf537ecc421291b9132aa9c79aef44e917ad711b4a93163b",
                "sha256:516f1ed9bc2406a0467dd777afc636c7091d71f214d5e413d64fef45174cfc7a",
                "sha256:6434b49c0b03a51021ade5c4daa7d70c98f7a79e95b551201fff682fc1661245",
                "sha256:64d34ab766fa056df49013bb6e79921a0265204c071984e75a09cbceacbbdd5d",
                "sha256:670bb4683ad1e48b0ecb06f0cfe2178dcf74ff27921cdf1606e527d2617a81ee",
                "sha256:68792151e174a4aa9e9fc1b4e653e65a354a2fa0fed169f7b3d09902ad2cb6f1",
                "sha256:701daea9ffe9d26f97b52f1d157e0d4121644f0fcf80b443248434958fd03dc3",
                "sha256:7d45fc99d64af9aaf7e308054a0067fdcd87ffe974f2442312372dfa66e1001d",
                "sha256:80b1fab4deb08a8292d15e43a6edccdffa5377a36a4597bb545b93e79c5ff0a5",
                "sha256:82dffb306dd20bd5268fd6379bc4bfe75242a9c2b79fec58e1041fbbdb1f7914",
                "sha256:8c7f51861d73e8b9ddcb9916ae7ac39fb52761d9ea0df41128e81e2ba42886cd",
                "sha256:950ce33857841f9a337ce07ddf46bc84e1c4946d2a3bba18f8280297157a3fd1",
                "sha256:976cae77ba6a49d80f461fd8bba183ff7ba79f44aa5cfa82f1346b5626542f8e",
                "sha256:9f6f0fd68d73257ad6685419478c5aece46432f4bdd8d32c7345f1986496171e",
                "sha256:a7cd2251439988b413cb0a985c4ed82b6c6aac382dbaff53ae03c4b23a70e80a",
                "sha256:abfb7d4a7cd5cc4e1d1887c43503a7c5dd608eadf8bc615413fc498d3e4645cd",
                "sha256:ae150a63564929c675d7f2303008d88426a0add46efd76c3fc797cd71cb1b46f",
                "sha256:b0f85904f73161817b80781cc150f8b906d521fa11e3cdabae19a581c3606209",
                "sha256:b4a849d10f211389502059c33332e91327bc154acc1845f375a99eca3afa802d",
                "sha256:c15582f9055fbc1bfe50266a19771bbbef33dd28c45e78afbe1996fd70966c2a",
                "sha256:c230c0d8a322276d6e7b88c3f7ce885f9ed16e0910354510e0bae84d54991143",
                "sha256:cc1dde4e50a5fc1336ee0581c1612215bc64ed6d28d2c7c6f25d2fe3e7c3e918",
                "sha256:cf135c46099ff3f919d2150a948ce94b9ce545598ef2c6c7bf55dca98a304b52",
                "sha256:cfc83c0678b6ba51b0532bea66860617c4cd4251ecf76e9846fa5a9f3454e97e",
                "sha256:d2a5ebb48958754d386195fe9e9c5106f11275867051bf017a8059410e9abf1f",
                "sha256:d71e69699498b020ea198468e2480a2f1e7433e32a3a99760058c6520e2bea7e",
                "sha256:d75ae19d2a3dbb146b6f324031c24f8a3f52ff5d6a9f22f0683694b3afcb16fb",
                "sha256:dfe2507b8ef209da71b6fb5f4e597b50c5a34b78d7e857c4f8f3115effaef5fe",
                "sha256:e0cfe895a504c060e5d36b287ee696e2fdad02d89e0d895f83037245218a87fe",
                "sha256:e79e999e539872e903767c417c897e729e015872040e56b96e67968c3b918b2d",
                "sha256:ecbbc51391248116c0a055899e6c3e7ffbb11fb5e2a4cd6f2d0b93272118a209",
                "sha256:f4a2b50e2b03d5776e7f21af73e2070e1b5c0d0df255a827e7c632962f8315af"
            ],
            "markers": "python_version >= '3.7'",
            "version": "==1.10.7"
        },
        "pyhamcrest": {
            "hashes": [
                "sha256:412e00137858f04bde0729913874a48485665f2d36fe9ee449f26be864af9316",
                "sha256:7ead136e03655af85069b6f47b23eb7c3e5c221aa9f022a4fbb499f5b7308f29"
            ],
            "markers": "python_version >= '3.5'",
            "version": "==2.0.2"
        },
        "pyjwt": {
            "hashes": [
                "sha256:69285c7e31fc44f68a1feb309e948e0df53259d579295e6cfe2b1792329f05fd",
                "sha256:d83c3d892a77bbb74d3e1a2cfa90afaadb60945205d1095d9221f04466f64c14"
            ],
            "markers": "python_version >= '3.7'",
            "version": "==2.6.0"
        },
        "pyotp": {
            "hashes": [
                "sha256:346b6642e0dbdde3b4ff5a930b664ca82abfa116356ed48cc42c7d6590d36f63",
                "sha256:81c2e5865b8ac55e825b0358e496e1d9387c811e85bb40e71a3b29b288963612"
            ],
            "markers": "python_version >= '3.7'",
            "version": "==2.9.0"
        },
        "pypng": {
            "hashes": [
                "sha256:4a43e969b8f5aaafb2a415536c1a8ec7e341cd6a3f957fd5b5f32a4cfeed902c",
                "sha256:739c433ba96f078315de54c0db975aee537cbc3e1d0ae4ed9aab0ca1e427e2c1"
            ],
            "version": "==0.20220715.0"
        },
        "python-dateutil": {
            "hashes": [
                "sha256:0123cacc1627ae19ddf3c27a5de5bd67ee4586fbdd6440d9748f8abb483d3e86",
                "sha256:961d03dc3453ebbc59dbdea9e4e11c5651520a876d0f4db161e8674aae935da9"
            ],
            "markers": "python_version >= '2.7' and python_version not in '3.0, 3.1, 3.2, 3.3'",
            "version": "==2.8.2"
        },
        "pytz": {
            "hashes": [
                "sha256:2a29735ea9c18baf14b448846bde5a48030ed267578472d8955cd0e7443a9812",
                "sha256:328171f4e3623139da4983451950b28e95ac706e13f3f2630a879749e7a8b319"
            ],
            "version": "==2024.1"
        },
        "pyyaml": {
            "hashes": [
                "sha256:08682f6b72c722394747bddaf0aa62277e02557c0fd1c42cb853016a38f8dedf",
                "sha256:0f5f5786c0e09baddcd8b4b45f20a7b5d61a7e7e99846e3c799b05c7c53fa696",
                "sha256:129def1b7c1bf22faffd67b8f3724645203b79d8f4cc81f674654d9902cb4393",
                "sha256:294db365efa064d00b8d1ef65d8ea2c3426ac366c0c4368d930bf1c5fb497f77",
                "sha256:3b2b1824fe7112845700f815ff6a489360226a5609b96ec2190a45e62a9fc922",
                "sha256:3bd0e463264cf257d1ffd2e40223b197271046d09dadf73a0fe82b9c1fc385a5",
                "sha256:4465124ef1b18d9ace298060f4eccc64b0850899ac4ac53294547536533800c8",
                "sha256:49d4cdd9065b9b6e206d0595fee27a96b5dd22618e7520c33204a4a3239d5b10",
                "sha256:4e0583d24c881e14342eaf4ec5fbc97f934b999a6828693a99157fde912540cc",
                "sha256:5accb17103e43963b80e6f837831f38d314a0495500067cb25afab2e8d7a4018",
                "sha256:607774cbba28732bfa802b54baa7484215f530991055bb562efbed5b2f20a45e",
                "sha256:6c78645d400265a062508ae399b60b8c167bf003db364ecb26dcab2bda048253",
                "sha256:72a01f726a9c7851ca9bfad6fd09ca4e090a023c00945ea05ba1638c09dc3347",
                "sha256:74c1485f7707cf707a7aef42ef6322b8f97921bd89be2ab6317fd782c2d53183",
                "sha256:895f61ef02e8fed38159bb70f7e100e00f471eae2bc838cd0f4ebb21e28f8541",
                "sha256:8c1be557ee92a20f184922c7b6424e8ab6691788e6d86137c5d93c1a6ec1b8fb",
                "sha256:bb4191dfc9306777bc594117aee052446b3fa88737cd13b7188d0e7aa8162185",
                "sha256:bfb51918d4ff3d77c1c856a9699f8492c612cde32fd3bcd344af9be34999bfdc",
                "sha256:c20cfa2d49991c8b4147af39859b167664f2ad4561704ee74c1de03318e898db",
                "sha256:cb333c16912324fd5f769fff6bc5de372e9e7a202247b48870bc251ed40239aa",
                "sha256:d2d9808ea7b4af864f35ea216be506ecec180628aced0704e34aca0b040ffe46",
                "sha256:d483ad4e639292c90170eb6f7783ad19490e7a8defb3e46f97dfe4bacae89122",
                "sha256:dd5de0646207f053eb0d6c74ae45ba98c3395a571a2891858e87df7c9b9bd51b",
                "sha256:e1d4970ea66be07ae37a3c2e48b5ec63f7ba6804bdddfdbd3cfd954d25a82e63",
                "sha256:e4fac90784481d221a8e4b1162afa7c47ed953be40d31ab4629ae917510051df",
                "sha256:fa5ae20527d8e831e8230cbffd9f8fe952815b2b7dae6ffec25318803a7528fc",
                "sha256:fd7f6999a8070df521b6384004ef42833b9bd62cfee11a09bda1079b4b704247",
                "sha256:fdc842473cd33f45ff6bce46aea678a54e3d21f1b61a7750ce3c498eedfe25d6",
                "sha256:fe69978f3f768926cfa37b867e3843918e012cf83f680806599ddce33c2c68b0"
            ],
            "index": "pypi",
            "markers": "python_version >= '2.7' and python_version not in '3.0, 3.1, 3.2, 3.3, 3.4, 3.5'",
            "version": "==5.4.1"
        },
        "qrcode": {
            "hashes": [
                "sha256:581dca7a029bcb2deef5d01068e39093e80ef00b4a61098a2182eac59d01643a",
                "sha256:9dd969454827e127dbd93696b20747239e6d540e082937c90f14ac95b30f5845"
            ],
            "markers": "python_version >= '3.7'",
            "version": "==7.4.2"
        },
        "rapid-router": {
            "hashes": [
                "sha256:be846a3c159881f69899206019ad13a9953295b8a4d5038add1527e174be44e0",
                "sha256:e63c5e18a3fc4feb2634e243179e6c434980c9dbc19e7ddfc1a0662f8f954bd3"
            ],
            "version": "==5.16.13"
        },
        "reportlab": {
            "hashes": [
                "sha256:0b94e4f65a5f77a631cc010c9a7892d69e33f3251b760639dcc76420e138ce95",
                "sha256:11a71c314183532d889ad4b3941f61c3fe4bfdda769c768a7f02d93cb69dd1bb",
                "sha256:149718c3eaee937f28094325f0dd9ae1add3172c2dacbb93ff5403f37c9d3c57",
                "sha256:21d6b6bcdecee9c7ce047156d0553a30d736b8172629e4c0fcacab35ba261f3b",
                "sha256:269c59e508df08be498ab9e5278addb2cc16989677a03f800b17f8a31f8c5cc7",
                "sha256:36568d3cb4101a210c4d821d9101635c2ef6e06bd649335938c01eb197f50c5d",
                "sha256:3cb0da4975dbade6cc2ea6b0b0b17578af266dc3f669e959648f3306af993369",
                "sha256:48eadd93237c7e2739525c74cf6615dd6c1a767c839f4b0d7c12167dc0b09911",
                "sha256:57add04824bca89a130f9d428ace1b003cce4061386e0ec2a1b45b554ffe7aa3",
                "sha256:58ea3471b9b4b8e7952bd357e8487789da11213470be328ffb3e5b7d7690c2c7",
                "sha256:5a460f4c0c30bdf9d7bef46a816671a4386a9253670a53d35c694c666544261f",
                "sha256:6172481e8acffcf72042653e977281fbd807a41705a39456d92d2606d8b8c5e2",
                "sha256:65b441e22d8fe93154567a30662d8539e639b78142815afcaf92b388846eb3c1",
                "sha256:6ea46fef07c588fef84d1164d4788fef322b39feb2bfb2df0a0706181dff79b8",
                "sha256:6f75d33f7a3720cf47371ab63ced0f0ebd1aeb6db19386ae92f8977a09be9611",
                "sha256:6fdac930dfdc6227720545ec44fdb396e92d53ec227a6f5ae58cc8cb9a6cbe89",
                "sha256:701290747662d2b3be49fc0de33898ecc9ce3fafe0e2887d406e24693465e5ae",
                "sha256:753485bb2b18cbd11340e227e4aaf9bde3bb64f83406dfa011e92ad0231a42c9",
                "sha256:7b690bc30f58931b0abd47635d93a43a82d67972e83a6511cc8adbcd7da25310",
                "sha256:7efdf68e97e8fea8683bfc17f25747fefbda729b9018bc2e3221658ac41ee0bd",
                "sha256:7ff89011b5ee30209b3106641e3b7b4959f10aa6e9d6f3030205123c178f605d",
                "sha256:8260c002e4845a5af65908d5ee2099bcc25a16c7646c5c417fa27f1e4b844bc1",
                "sha256:8e4983486d419daa45cade40874bb869976e27ba11f77fb4b9ae32417284ade7",
                "sha256:8f00175f8e12e6f7d3a01309de6d7008fac94a2cdce6837ad066f0961472c9e5",
                "sha256:9f869286fcefa7f8e89e38448309891ff110ad74f58a7317ec204f3d4b8ad5f5",
                "sha256:a0330322c6c8123745ac7667fcc6ae3e0de3b73c15bdfaa28c788a9eaa0f50da",
                "sha256:a043cff1781ddb2a0ba0e8e760a79fc5be2430957c4f2a1f51bd4528cc53178f",
                "sha256:a477f652e6c417ad40387a8498d9ad827421006f156aab16f67adc9b81699a72",
                "sha256:a4dbc28fede7f504b9ac65ce9cbea35585e999d63f9fa68bc73f5a75b4929302",
                "sha256:afb418409e0d323c6cb5e3be7ea4d14dfbf8a07eb03ab0b0062904cacf819878",
                "sha256:b0d91663d450c11404ec189ebc5a4abdf20f7c4eca5954a920427cdbf5601525",
                "sha256:ba6f533b262f4ee1636b754992bb2fb349df0500d765ac9be014a375c047f4db",
                "sha256:bbdbba1ec3498b17eefca14d424ee90bb95b53e1423ecb22f1c17733c3406559",
                "sha256:ca8eb7a6607f8a664187a330bab9f8d11c9f81ed885e063dfbb29a130944a72a",
                "sha256:cca2d4c783f985b91b98e80d09ac79b6ed3f317a729cba5ba86edfe5eb9a2d9c",
                "sha256:d59e62faa03003be81aa14d37ac34ea110e5ac59c8678fd4c0daa7d8b8f42096",
                "sha256:d95fc8bc177a009053548c6d851a513b2147c465a5e8fea82287ea22d6825c4e",
                "sha256:dbddadca6f08212732e83a60e30a42cfc7d2695892cedea208b3c3e7131c9993",
                "sha256:e13a4e81761636591f5b60104f6e1eec70832ffd9aa781db68d7ebb576970d4b",
                "sha256:e28a8d9cf462e2b4c9e71abd0630f9ec245d88b976b283b0dbb4602c9ddb3938",
                "sha256:e5949f3b4e207fa7901c0cc3b49470b2a3372617a47dfbc892db31c2b56af296",
                "sha256:e98965c6e60d76ff63989d9400ae8e65efd67c665d785b377f438f166a57c053",
                "sha256:f1993a68c0edc45895d3df350d01b0456efe79aaf309cef777762742be501f2a",
                "sha256:faeebde62f0f6ad86985bec5685411260393d2eb7ba907972da56af586b644e8",
                "sha256:ff09a0a1e5cef05309ac09dfc5185e8151d927bcf45470d2f540c96260f8a355"
            ],
            "index": "pypi",
            "markers": "python_version >= '3.7' and python_version < '4'",
            "version": "==3.6.13"
        },
        "requests": {
            "hashes": [
                "sha256:58cd2187c01e70e6e26505bca751777aa9f2ee0b7f4300988b709f44e013003f",
                "sha256:942c5a758f98d790eaed1a29cb6eefc7ffb0d1cf7af05c3d2791656dbd6ad1e1"
            ],
            "index": "pypi",
            "markers": "python_version >= '3.7'",
            "version": "==2.31.0"
        },
        "requests-oauthlib": {
            "hashes": [
                "sha256:2577c501a2fb8d05a304c09d090d6e47c306fef15809d102b327cf8364bddab5",
                "sha256:75beac4a47881eeb94d5ea5d6ad31ef88856affe2332b9aafb52c6452ccf0d7a"
            ],
            "markers": "python_version >= '2.7' and python_version not in '3.0, 3.1, 3.2, 3.3'",
            "version": "==1.3.1"
        },
        "rsa": {
            "hashes": [
                "sha256:90260d9058e514786967344d0ef75fa8727eed8a7d2e43ce9f4bcf1b536174f7",
                "sha256:e38464a49c6c85d7f1351b0126661487a7e0a14a50f1675ec50eb34d4f20ef21"
            ],
            "markers": "python_version >= '3.6' and python_version < '4'",
            "version": "==4.9"
        },
        "setuptools": {
            "hashes": [
                "sha256:d0b9a8433464d5800cbe05094acf5c6d52a91bfac9b52bcfc4d41382be5d5d31",
                "sha256:e197a19aa8ec9722928f2206f8de752def0e4c9fc6953527360d1c36d94ddb2f"
            ],
            "markers": "python_version >= '3.7'",
            "version": "==65.5.1"
        },
        "six": {
            "hashes": [
                "sha256:1e61c37477a1626458e36f7b1d82aa5c9b094fa4802892072e49de9c60c4c926",
                "sha256:8abb2f1d86890a2dfb989f9a77cfcfd3e47c2a354b01111771326f8aa26e0254"
            ],
            "markers": "python_version >= '2.7' and python_version not in '3.0, 3.1, 3.2, 3.3'",
            "version": "==1.16.0"
        },
        "sortedcontainers": {
            "hashes": [
                "sha256:25caa5a06cc30b6b83d11423433f65d1f9d76c4c6a0c90e3379eaa43b9bfdb88",
                "sha256:a163dcaede0f1c021485e957a39245190e74249897e2ae4b2aa38595db237ee0"
            ],
            "version": "==2.4.0"
        },
        "sqlparse": {
            "hashes": [
                "sha256:5430a4fe2ac7d0f93e66f1efc6e1338a41884b7ddf2a350cedd20ccc4d9d28f3",
                "sha256:d446183e84b8349fa3061f0fe7f06ca94ba65b426946ffebe6e3e8295332420c"
            ],
            "index": "pypi",
            "markers": "python_version >= '3.5'",
            "version": "==0.4.4"
        },
        "tablib": {
            "extras": [
                "html",
                "ods",
                "xls",
                "xlsx",
                "yaml"
            ],
            "hashes": [
                "sha256:9821caa9eca6062ff7299fa645e737aecff982e6b2b42046928a6413c8dabfd9",
                "sha256:f6661dfc45e1d4f51fa8a6239f9c8349380859a5bfaa73280645f046d6c96e33"
            ],
            "markers": "python_version >= '3.8'",
            "version": "==3.5.0"
        },
        "typing-extensions": {
            "hashes": [
                "sha256:23478f88c37f27d76ac8aee6c905017a143b0b1b886c3c9f66bc2fd94f9f5783",
                "sha256:af72aea155e91adfc61c3ae9e0e342dbc0cba726d6cba4b6c72c1f34e47291cd"
            ],
            "markers": "python_version >= '3.8'",
            "version": "==4.9.0"
        },
        "typing-inspect": {
            "hashes": [
                "sha256:9ee6fc59062311ef8547596ab6b955e1b8aa46242d854bfc78f4f6b0eff35f9f",
                "sha256:b23fc42ff6f6ef6954e4852c1fb512cdd18dbea03134f91f856a95ccc9461f78"
            ],
            "version": "==0.9.0"
        },
        "tzdata": {
            "hashes": [
                "sha256:aa3ace4329eeacda5b7beb7ea08ece826c28d761cda36e747cfbf97996d39bf3",
                "sha256:dd54c94f294765522c77399649b4fefd95522479a664a0cec87f41bebc6148c9"
            ],
            "markers": "python_version >= '2'",
            "version": "==2023.4"
        },
        "urllib3": {
            "hashes": [
                "sha256:051d961ad0c62a94e50ecf1af379c3aba230c66c710493493560c0c223c49f20",
                "sha256:ce3711610ddce217e6d113a2732fafad960a03fd0318c91faa79481e35c11224"
            ],
            "markers": "python_version >= '3.8'",
            "version": "==2.2.0"
        },
        "websocket-client": {
            "hashes": [
                "sha256:10e511ea3a8c744631d3bd77e61eb17ed09304c413ad42cf6ddfa4c7787e8fe6",
                "sha256:f4c3d22fec12a2461427a29957ff07d35098ee2d976d3ba244e688b8b4057588"
            ],
            "markers": "python_version >= '3.8'",
            "version": "==1.7.0"
        },
        "werkzeug": {
            "hashes": [
                "sha256:507e811ecea72b18a404947aded4b3390e1db8f826b494d76550ef45bb3b1dcc",
                "sha256:90a285dc0e42ad56b34e696398b8122ee4c681833fb35b8334a095d82c56da10"
            ],
            "markers": "python_version >= '3.8'",
            "version": "==3.0.1"
        },
        "whitenoise": {
            "hashes": [
                "sha256:15fe60546ac975b58e357ccaeb165a4ca2d0ab697e48450b8f0307ca368195a8",
                "sha256:16468e9ad2189f09f4a8c635a9031cc9bb2cdbc8e5e53365407acf99f7ade9ec"
            ],
            "index": "pypi",
            "markers": "python_version >= '3.7'",
            "version": "==6.5.0"
        },
        "xlrd": {
            "hashes": [
                "sha256:6a33ee89877bd9abc1158129f6e94be74e2679636b8a205b43b85206c3f0bbdd",
                "sha256:f72f148f54442c6b056bf931dbc34f986fd0c3b0b6b5a58d013c9aef274d0c88"
            ],
            "markers": "python_version >= '2.7' and python_version not in '3.0, 3.1, 3.2, 3.3, 3.4, 3.5'",
            "version": "==2.0.1"
        },
        "xlwt": {
            "hashes": [
                "sha256:a082260524678ba48a297d922cc385f58278b8aa68741596a87de01a9c628b2e",
                "sha256:c59912717a9b28f1a3c2a98fd60741014b06b043936dcecbc113eaaada156c88"
            ],
            "version": "==1.3.0"
        },
        "zipp": {
            "hashes": [
                "sha256:0e923e726174922dce09c53c59ad483ff7bbb8e572e00c7f7c46b88556409f31",
                "sha256:84e64a1c28cf7e91ed2078bb8cc8c259cb19b76942096c8d7b84947690cabaf0"
            ],
            "markers": "python_version >= '3.8'",
            "version": "==3.17.0"
        }
    },
    "develop": {
        "aimmo": {
            "hashes": [
                "sha256:104c52376867cd86e319b5b706012a8235c55bdb262ab17feebc39961c024cbd",
                "sha256:749368fc0ff7358208459ec0fa129c2d44e972ac1b99452fa8b93ea8a233f1c5"
            ],
            "version": "==2.11.1"
        },
        "asgiref": {
            "hashes": [
                "sha256:89b2ef2247e3b562a16eef663bc0e2e703ec6468e2fa8a5cd61cd449786d4f6e",
                "sha256:9e0ce3aa93a819ba5b45120216b23878cf6e8525eb3848653452b4192b92afed"
            ],
            "markers": "python_version >= '3.7'",
            "version": "==3.7.2"
        },
        "astroid": {
            "hashes": [
                "sha256:4148645659b08b70d72460ed1921158027a9e53ae8b7234149b1400eddacbb93",
                "sha256:92fcf218b89f449cdf9f7b39a269f8d5d617b27be68434912e11e79203963a17"
            ],
            "version": "==3.0.3"
        },
        "attrs": {
            "hashes": [
                "sha256:935dc3b529c262f6cf76e50877d35a4bd3c1de194fd41f47a2b7ae8f19971f30",
                "sha256:99b87a485a5820b23b879f04c2305b44b951b502fd64be915879d77a7e8fc6f1"
            ],
            "markers": "python_version >= '3.7'",
            "version": "==23.2.0"
        },
        "black": {
            "hashes": [
                "sha256:0052dba51dec07ed029ed61b18183942043e00008ec65d5028814afaab9a22fd",
                "sha256:0680d4380db3719ebcfb2613f34e86c8e6d15ffeabcf8ec59355c5e7b85bb555",
                "sha256:121ca7f10b4a01fd99951234abdbd97728e1240be89fde18480ffac16503d481",
                "sha256:162e37d49e93bd6eb6f1afc3e17a3d23a823042530c37c3c42eeeaf026f38468",
                "sha256:2a951cc83ab535d248c89f300eccbd625e80ab880fbcfb5ac8afb5f01a258ac9",
                "sha256:2bf649fda611c8550ca9d7592b69f0637218c2369b7744694c5e4902873b2f3a",
                "sha256:382998821f58e5c8238d3166c492139573325287820963d2f7de4d518bd76958",
                "sha256:49f7b39e30f326a34b5c9a4213213a6b221d7ae9d58ec70df1c4a307cf2a1580",
                "sha256:57c18c5165c1dbe291d5306e53fb3988122890e57bd9b3dcb75f967f13411a26",
                "sha256:7a0f701d314cfa0896b9001df70a530eb2472babb76086344e688829efd97d32",
                "sha256:8178318cb74f98bc571eef19068f6ab5613b3e59d4f47771582f04e175570ed8",
                "sha256:8b70eb40a78dfac24842458476135f9b99ab952dd3f2dab738c1881a9b38b753",
                "sha256:9880d7d419bb7e709b37e28deb5e68a49227713b623c72b2b931028ea65f619b",
                "sha256:9afd3f493666a0cd8f8df9a0200c6359ac53940cbde049dcb1a7eb6ee2dd7074",
                "sha256:a29650759a6a0944e7cca036674655c2f0f63806ddecc45ed40b7b8aa314b651",
                "sha256:a436e7881d33acaf2536c46a454bb964a50eff59b21b51c6ccf5a40601fbef24",
                "sha256:a59db0a2094d2259c554676403fa2fac3473ccf1354c1c63eccf7ae65aac8ab6",
                "sha256:a8471939da5e824b891b25751955be52ee7f8a30a916d570a5ba8e0f2eb2ecad",
                "sha256:b0bd97bea8903f5a2ba7219257a44e3f1f9d00073d6cc1add68f0beec69692ac",
                "sha256:b6a92a41ee34b883b359998f0c8e6eb8e99803aa8bf3123bf2b2e6fec505a221",
                "sha256:bb460c8561c8c1bec7824ecbc3ce085eb50005883a6203dcfb0122e95797ee06",
                "sha256:bfffba28dc52a58f04492181392ee380e95262af14ee01d4bc7bb1b1c6ca8d27",
                "sha256:c1c476bc7b7d021321e7d93dc2cbd78ce103b84d5a4cf97ed535fbc0d6660648",
                "sha256:c91dfc2c2a4e50df0026f88d2215e166616e0c80e86004d0003ece0488db2739",
                "sha256:e6663f91b6feca5d06f2ccd49a10f254f9298cc1f7f49c46e498a0771b507104"
            ],
            "version": "==23.1.0"
        },
        "cachetools": {
            "hashes": [
                "sha256:086ee420196f7b2ab9ca2db2520aca326318b68fe5ba8bc4d49cca91add450f2",
                "sha256:861f35a13a451f94e301ce2bec7cac63e881232ccce7ed67fab9b5df4d3beaa1"
            ],
            "markers": "python_version >= '3.7'",
            "version": "==5.3.2"
        },
        "certifi": {
            "hashes": [
                "sha256:0569859f95fc761b18b45ef421b1290a0f65f147e92a1e5eb3e635f9a5e4e66f",
                "sha256:dc383c07b76109f368f6106eee2b593b04a011ea4d55f652c6ca24a754d1cdd1"
            ],
            "markers": "python_version >= '3.6'",
            "version": "==2024.2.2"
        },
        "cfl-common": {
            "hashes": [
                "sha256:b9943111f66b61d2de10a959c14db58edbb1420ebcb0d3d2c3ea38fc7b792c38",
                "sha256:d53fdfe8fc0f5497f5807107b0cfa5504f70f524630bacec9a4214b2e1a33d36"
            ],
            "version": "==6.40.1"
        },
        "charset-normalizer": {
            "hashes": [
                "sha256:06435b539f889b1f6f4ac1758871aae42dc3a8c0e24ac9e60c2384973ad73027",
                "sha256:06a81e93cd441c56a9b65d8e1d043daeb97a3d0856d177d5c90ba85acb3db087",
                "sha256:0a55554a2fa0d408816b3b5cedf0045f4b8e1a6065aec45849de2d6f3f8e9786",
                "sha256:0b2b64d2bb6d3fb9112bafa732def486049e63de9618b5843bcdd081d8144cd8",
                "sha256:10955842570876604d404661fbccbc9c7e684caf432c09c715ec38fbae45ae09",
                "sha256:122c7fa62b130ed55f8f285bfd56d5f4b4a5b503609d181f9ad85e55c89f4185",
                "sha256:1ceae2f17a9c33cb48e3263960dc5fc8005351ee19db217e9b1bb15d28c02574",
                "sha256:1d3193f4a680c64b4b6a9115943538edb896edc190f0b222e73761716519268e",
                "sha256:1f79682fbe303db92bc2b1136016a38a42e835d932bab5b3b1bfcfbf0640e519",
                "sha256:2127566c664442652f024c837091890cb1942c30937add288223dc895793f898",
                "sha256:22afcb9f253dac0696b5a4be4a1c0f8762f8239e21b99680099abd9b2b1b2269",
                "sha256:25baf083bf6f6b341f4121c2f3c548875ee6f5339300e08be3f2b2ba1721cdd3",
                "sha256:2e81c7b9c8979ce92ed306c249d46894776a909505d8f5a4ba55b14206e3222f",
                "sha256:3287761bc4ee9e33561a7e058c72ac0938c4f57fe49a09eae428fd88aafe7bb6",
                "sha256:34d1c8da1e78d2e001f363791c98a272bb734000fcef47a491c1e3b0505657a8",
                "sha256:37e55c8e51c236f95b033f6fb391d7d7970ba5fe7ff453dad675e88cf303377a",
                "sha256:3d47fa203a7bd9c5b6cee4736ee84ca03b8ef23193c0d1ca99b5089f72645c73",
                "sha256:3e4d1f6587322d2788836a99c69062fbb091331ec940e02d12d179c1d53e25fc",
                "sha256:42cb296636fcc8b0644486d15c12376cb9fa75443e00fb25de0b8602e64c1714",
                "sha256:45485e01ff4d3630ec0d9617310448a8702f70e9c01906b0d0118bdf9d124cf2",
                "sha256:4a78b2b446bd7c934f5dcedc588903fb2f5eec172f3d29e52a9096a43722adfc",
                "sha256:4ab2fe47fae9e0f9dee8c04187ce5d09f48eabe611be8259444906793ab7cbce",
                "sha256:4d0d1650369165a14e14e1e47b372cfcb31d6ab44e6e33cb2d4e57265290044d",
                "sha256:549a3a73da901d5bc3ce8d24e0600d1fa85524c10287f6004fbab87672bf3e1e",
                "sha256:55086ee1064215781fff39a1af09518bc9255b50d6333f2e4c74ca09fac6a8f6",
                "sha256:572c3763a264ba47b3cf708a44ce965d98555f618ca42c926a9c1616d8f34269",
                "sha256:573f6eac48f4769d667c4442081b1794f52919e7edada77495aaed9236d13a96",
                "sha256:5b4c145409bef602a690e7cfad0a15a55c13320ff7a3ad7ca59c13bb8ba4d45d",
                "sha256:6463effa3186ea09411d50efc7d85360b38d5f09b870c48e4600f63af490e56a",
                "sha256:65f6f63034100ead094b8744b3b97965785388f308a64cf8d7c34f2f2e5be0c4",
                "sha256:663946639d296df6a2bb2aa51b60a2454ca1cb29835324c640dafb5ff2131a77",
                "sha256:6897af51655e3691ff853668779c7bad41579facacf5fd7253b0133308cf000d",
                "sha256:68d1f8a9e9e37c1223b656399be5d6b448dea850bed7d0f87a8311f1ff3dabb0",
                "sha256:6ac7ffc7ad6d040517be39eb591cac5ff87416c2537df6ba3cba3bae290c0fed",
                "sha256:6b3251890fff30ee142c44144871185dbe13b11bab478a88887a639655be1068",
                "sha256:6c4caeef8fa63d06bd437cd4bdcf3ffefe6738fb1b25951440d80dc7df8c03ac",
                "sha256:6ef1d82a3af9d3eecdba2321dc1b3c238245d890843e040e41e470ffa64c3e25",
                "sha256:753f10e867343b4511128c6ed8c82f7bec3bd026875576dfd88483c5c73b2fd8",
                "sha256:7cd13a2e3ddeed6913a65e66e94b51d80a041145a026c27e6bb76c31a853c6ab",
                "sha256:7ed9e526742851e8d5cc9e6cf41427dfc6068d4f5a3bb03659444b4cabf6bc26",
                "sha256:7f04c839ed0b6b98b1a7501a002144b76c18fb1c1850c8b98d458ac269e26ed2",
                "sha256:802fe99cca7457642125a8a88a084cef28ff0cf9407060f7b93dca5aa25480db",
                "sha256:80402cd6ee291dcb72644d6eac93785fe2c8b9cb30893c1af5b8fdd753b9d40f",
                "sha256:8465322196c8b4d7ab6d1e049e4c5cb460d0394da4a27d23cc242fbf0034b6b5",
                "sha256:86216b5cee4b06df986d214f664305142d9c76df9b6512be2738aa72a2048f99",
                "sha256:87d1351268731db79e0f8e745d92493ee2841c974128ef629dc518b937d9194c",
                "sha256:8bdb58ff7ba23002a4c5808d608e4e6c687175724f54a5dade5fa8c67b604e4d",
                "sha256:8c622a5fe39a48f78944a87d4fb8a53ee07344641b0562c540d840748571b811",
                "sha256:8d756e44e94489e49571086ef83b2bb8ce311e730092d2c34ca8f7d925cb20aa",
                "sha256:8f4a014bc36d3c57402e2977dada34f9c12300af536839dc38c0beab8878f38a",
                "sha256:9063e24fdb1e498ab71cb7419e24622516c4a04476b17a2dab57e8baa30d6e03",
                "sha256:90d558489962fd4918143277a773316e56c72da56ec7aa3dc3dbbe20fdfed15b",
                "sha256:923c0c831b7cfcb071580d3f46c4baf50f174be571576556269530f4bbd79d04",
                "sha256:95f2a5796329323b8f0512e09dbb7a1860c46a39da62ecb2324f116fa8fdc85c",
                "sha256:96b02a3dc4381e5494fad39be677abcb5e6634bf7b4fa83a6dd3112607547001",
                "sha256:9f96df6923e21816da7e0ad3fd47dd8f94b2a5ce594e00677c0013018b813458",
                "sha256:a10af20b82360ab00827f916a6058451b723b4e65030c5a18577c8b2de5b3389",
                "sha256:a50aebfa173e157099939b17f18600f72f84eed3049e743b68ad15bd69b6bf99",
                "sha256:a981a536974bbc7a512cf44ed14938cf01030a99e9b3a06dd59578882f06f985",
                "sha256:a9a8e9031d613fd2009c182b69c7b2c1ef8239a0efb1df3f7c8da66d5dd3d537",
                "sha256:ae5f4161f18c61806f411a13b0310bea87f987c7d2ecdbdaad0e94eb2e404238",
                "sha256:aed38f6e4fb3f5d6bf81bfa990a07806be9d83cf7bacef998ab1a9bd660a581f",
                "sha256:b01b88d45a6fcb69667cd6d2f7a9aeb4bf53760d7fc536bf679ec94fe9f3ff3d",
                "sha256:b261ccdec7821281dade748d088bb6e9b69e6d15b30652b74cbbac25e280b796",
                "sha256:b2b0a0c0517616b6869869f8c581d4eb2dd83a4d79e0ebcb7d373ef9956aeb0a",
                "sha256:b4a23f61ce87adf89be746c8a8974fe1c823c891d8f86eb218bb957c924bb143",
                "sha256:bd8f7df7d12c2db9fab40bdd87a7c09b1530128315d047a086fa3ae3435cb3a8",
                "sha256:beb58fe5cdb101e3a055192ac291b7a21e3b7ef4f67fa1d74e331a7f2124341c",
                "sha256:c002b4ffc0be611f0d9da932eb0f704fe2602a9a949d1f738e4c34c75b0863d5",
                "sha256:c083af607d2515612056a31f0a8d9e0fcb5876b7bfc0abad3ecd275bc4ebc2d5",
                "sha256:c180f51afb394e165eafe4ac2936a14bee3eb10debc9d9e4db8958fe36afe711",
                "sha256:c235ebd9baae02f1b77bcea61bce332cb4331dc3617d254df3323aa01ab47bd4",
                "sha256:cd70574b12bb8a4d2aaa0094515df2463cb429d8536cfb6c7ce983246983e5a6",
                "sha256:d0eccceffcb53201b5bfebb52600a5fb483a20b61da9dbc885f8b103cbe7598c",
                "sha256:d965bba47ddeec8cd560687584e88cf699fd28f192ceb452d1d7ee807c5597b7",
                "sha256:db364eca23f876da6f9e16c9da0df51aa4f104a972735574842618b8c6d999d4",
                "sha256:ddbb2551d7e0102e7252db79ba445cdab71b26640817ab1e3e3648dad515003b",
                "sha256:deb6be0ac38ece9ba87dea880e438f25ca3eddfac8b002a2ec3d9183a454e8ae",
                "sha256:e06ed3eb3218bc64786f7db41917d4e686cc4856944f53d5bdf83a6884432e12",
                "sha256:e27ad930a842b4c5eb8ac0016b0a54f5aebbe679340c26101df33424142c143c",
                "sha256:e537484df0d8f426ce2afb2d0f8e1c3d0b114b83f8850e5f2fbea0e797bd82ae",
                "sha256:eb00ed941194665c332bf8e078baf037d6c35d7c4f3102ea2d4f16ca94a26dc8",
                "sha256:eb6904c354526e758fda7167b33005998fb68c46fbc10e013ca97f21ca5c8887",
                "sha256:eb8821e09e916165e160797a6c17edda0679379a4be5c716c260e836e122f54b",
                "sha256:efcb3f6676480691518c177e3b465bcddf57cea040302f9f4e6e191af91174d4",
                "sha256:f27273b60488abe721a075bcca6d7f3964f9f6f067c8c4c605743023d7d3944f",
                "sha256:f30c3cb33b24454a82faecaf01b19c18562b1e89558fb6c56de4d9118a032fd5",
                "sha256:fb69256e180cb6c8a894fee62b3afebae785babc1ee98b81cdf68bbca1987f33",
                "sha256:fd1abc0d89e30cc4e02e4064dc67fcc51bd941eb395c502aac3ec19fab46b519",
                "sha256:ff8fa367d09b717b2a17a052544193ad76cd49979c805768879cb63d9ca50561"
            ],
            "markers": "python_full_version >= '3.7.0'",
            "version": "==3.3.2"
        },
        "click": {
            "hashes": [
                "sha256:ae74fb96c20a0277a1d615f1e4d73c8414f5a98db8b799a7931d1582f3390c28",
                "sha256:ca9853ad459e787e2192211578cc907e7594e294c7ccc834310722b41b9ca6de"
            ],
            "markers": "python_version >= '3.7'",
            "version": "==8.1.7"
        },
        "codeforlife": {
            "git": "https://github.com/ocadotechnology/codeforlife-package-python.git",
            "ref": "9361a531c264e6d637798d93424d818cef6be042"
        },
        "codeforlife-portal": {
            "hashes": [
                "sha256:2bdabd72727026b40b8b3c3d9ecaaa14ed8964be572f8f7869d31aeb6c08e715",
                "sha256:980aad52cb6059847e5caae35a92744fb139f7eb486148a1a121b6081a261832"
            ],
            "version": "==6.40.1"
        },
        "coverage": {
            "extras": [
                "toml"
            ],
            "hashes": [
                "sha256:0193657651f5399d433c92f8ae264aff31fc1d066deee4b831549526433f3f61",
                "sha256:02f2edb575d62172aa28fe00efe821ae31f25dc3d589055b3fb64d51e52e4ab1",
                "sha256:0491275c3b9971cdbd28a4595c2cb5838f08036bca31765bad5e17edf900b2c7",
                "sha256:077d366e724f24fc02dbfe9d946534357fda71af9764ff99d73c3c596001bbd7",
                "sha256:10e88e7f41e6197ea0429ae18f21ff521d4f4490aa33048f6c6f94c6045a6a75",
                "sha256:18e961aa13b6d47f758cc5879383d27b5b3f3dcd9ce8cdbfdc2571fe86feb4dd",
                "sha256:1a78b656a4d12b0490ca72651fe4d9f5e07e3c6461063a9b6265ee45eb2bdd35",
                "sha256:1ed4b95480952b1a26d863e546fa5094564aa0065e1e5f0d4d0041f293251d04",
                "sha256:23b27b8a698e749b61809fb637eb98ebf0e505710ec46a8aa6f1be7dc0dc43a6",
                "sha256:23f5881362dcb0e1a92b84b3c2809bdc90db892332daab81ad8f642d8ed55042",
                "sha256:32a8d985462e37cfdab611a6f95b09d7c091d07668fdc26e47a725ee575fe166",
                "sha256:3468cc8720402af37b6c6e7e2a9cdb9f6c16c728638a2ebc768ba1ef6f26c3a1",
                "sha256:379d4c7abad5afbe9d88cc31ea8ca262296480a86af945b08214eb1a556a3e4d",
                "sha256:3cacfaefe6089d477264001f90f55b7881ba615953414999c46cc9713ff93c8c",
                "sha256:3e3424c554391dc9ef4a92ad28665756566a28fecf47308f91841f6c49288e66",
                "sha256:46342fed0fff72efcda77040b14728049200cbba1279e0bf1188f1f2078c1d70",
                "sha256:536d609c6963c50055bab766d9951b6c394759190d03311f3e9fcf194ca909e1",
                "sha256:5d6850e6e36e332d5511a48a251790ddc545e16e8beaf046c03985c69ccb2676",
                "sha256:6008adeca04a445ea6ef31b2cbaf1d01d02986047606f7da266629afee982630",
                "sha256:64e723ca82a84053dd7bfcc986bdb34af8d9da83c521c19d6b472bc6880e191a",
                "sha256:6b00e21f86598b6330f0019b40fb397e705135040dbedc2ca9a93c7441178e74",
                "sha256:6d224f0c4c9c98290a6990259073f496fcec1b5cc613eecbd22786d398ded3ad",
                "sha256:6dceb61d40cbfcf45f51e59933c784a50846dc03211054bd76b421a713dcdf19",
                "sha256:7ac8f8eb153724f84885a1374999b7e45734bf93a87d8df1e7ce2146860edef6",
                "sha256:85ccc5fa54c2ed64bd91ed3b4a627b9cce04646a659512a051fa82a92c04a448",
                "sha256:869b5046d41abfea3e381dd143407b0d29b8282a904a19cb908fa24d090cc018",
                "sha256:8bdb0285a0202888d19ec6b6d23d5990410decb932b709f2b0dfe216d031d218",
                "sha256:8dfc5e195bbef80aabd81596ef52a1277ee7143fe419efc3c4d8ba2754671756",
                "sha256:8e738a492b6221f8dcf281b67129510835461132b03024830ac0e554311a5c54",
                "sha256:918440dea04521f499721c039863ef95433314b1db00ff826a02580c1f503e45",
                "sha256:9641e21670c68c7e57d2053ddf6c443e4f0a6e18e547e86af3fad0795414a628",
                "sha256:9d2f9d4cc2a53b38cabc2d6d80f7f9b7e3da26b2f53d48f05876fef7956b6968",
                "sha256:a07f61fc452c43cd5328b392e52555f7d1952400a1ad09086c4a8addccbd138d",
                "sha256:a3277f5fa7483c927fe3a7b017b39351610265308f5267ac6d4c2b64cc1d8d25",
                "sha256:a4a3907011d39dbc3e37bdc5df0a8c93853c369039b59efa33a7b6669de04c60",
                "sha256:aeb2c2688ed93b027eb0d26aa188ada34acb22dceea256d76390eea135083950",
                "sha256:b094116f0b6155e36a304ff912f89bbb5067157aff5f94060ff20bbabdc8da06",
                "sha256:b8ffb498a83d7e0305968289441914154fb0ef5d8b3157df02a90c6695978295",
                "sha256:b9bb62fac84d5f2ff523304e59e5c439955fb3b7f44e3d7b2085184db74d733b",
                "sha256:c61f66d93d712f6e03369b6a7769233bfda880b12f417eefdd4f16d1deb2fc4c",
                "sha256:ca6e61dc52f601d1d224526360cdeab0d0712ec104a2ce6cc5ccef6ed9a233bc",
                "sha256:ca7b26a5e456a843b9b6683eada193fc1f65c761b3a473941efe5a291f604c74",
                "sha256:d12c923757de24e4e2110cf8832d83a886a4cf215c6e61ed506006872b43a6d1",
                "sha256:d17bbc946f52ca67adf72a5ee783cd7cd3477f8f8796f59b4974a9b59cacc9ee",
                "sha256:dfd1e1b9f0898817babf840b77ce9fe655ecbe8b1b327983df485b30df8cc011",
                "sha256:e0860a348bf7004c812c8368d1fc7f77fe8e4c095d661a579196a9533778e156",
                "sha256:f2f5968608b1fe2a1d00d01ad1017ee27efd99b3437e08b83ded9b7af3f6f766",
                "sha256:f3771b23bb3675a06f5d885c3630b1d01ea6cac9e84a01aaf5508706dba546c5",
                "sha256:f68ef3660677e6624c8cace943e4765545f8191313a07288a53d3da188bd8581",
                "sha256:f86f368e1c7ce897bf2457b9eb61169a44e2ef797099fb5728482b8d69f3f016",
                "sha256:f90515974b39f4dea2f27c0959688621b46d96d5a626cf9c53dbc653a895c05c",
                "sha256:fe558371c1bdf3b8fa03e097c523fb9645b8730399c14fe7721ee9c9e2a545d3"
            ],
            "markers": "python_version >= '3.8'",
            "version": "==7.4.1"
        },
        "defusedxml": {
            "hashes": [
                "sha256:1bb3032db185915b62d7c6209c5a8792be6a32ab2fedacc84e01b52c51aa3e69",
                "sha256:a352e7e428770286cc899e2542b6cdaedb2b4953ff269a210103ec58f6198a61"
            ],
            "markers": "python_version >= '2.7' and python_version not in '3.0, 3.1, 3.2, 3.3, 3.4'",
            "version": "==0.7.1"
        },
        "diff-match-patch": {
            "hashes": [
                "sha256:953019cdb9c9d2c9e47b5b12bcff3cf4746fc4598eb406076fa1fc27e6a1f15c",
                "sha256:dce43505fb7b1b317de7195579388df0746d90db07015ed47a85e5e44930ef93"
            ],
            "markers": "python_version >= '3.7'",
            "version": "==20230430"
        },
        "dill": {
            "hashes": [
                "sha256:3ebe3c479ad625c4553aca177444d89b486b1d84982eeacded644afc0cf797ca",
                "sha256:c36ca9ffb54365bdd2f8eb3eff7d2a21237f8452b57ace88b1ac615b7e815bd7"
            ],
            "version": "==0.3.8"
        },
        "django": {
            "hashes": [
                "sha256:5dd5b787c3ba39637610fe700f54bf158e33560ea0dba600c19921e7ff926ec5",
                "sha256:aaee9fb0fb4ebd4311520887ad2e33313d368846607f82a9a0ed461cd4c35b18"
            ],
            "markers": "python_version >= '3.6'",
            "version": "==3.2.24"
        },
        "django-classy-tags": {
            "hashes": [
                "sha256:25eb4f95afee396148683bfb4811b83b3f5729218d73ad0a3399271a6f9fcc49",
                "sha256:d59d98bdf96a764dcf7a2929a86439d023b283a9152492811c7e44fc47555bc9"
            ],
            "index": "pypi",
            "version": "==2.0.0"
        },
        "django-cors-headers": {
            "hashes": [
                "sha256:36a8d7a6dee6a85f872fe5916cc878a36d0812043866355438dfeda0b20b6b78",
                "sha256:88a4bfae24b6404dd0e0640203cb27704a2a57fd546a429e5d821dfa53dd1acf"
            ],
            "markers": "python_version >= '3.7'",
            "version": "==4.1.0"
        },
        "django-countries": {
            "hashes": [
                "sha256:5a4ee958f77810bcc38ae96605e47d76a707e81f53cf2938743ef45faafd2fce",
                "sha256:b6b439cc5c7e766ec2335615160fdcebb9f2774ccc17aaa5e173306832d77594"
            ],
            "version": "==7.3.1"
        },
        "django-csp": {
            "hashes": [
                "sha256:01443a07723f9a479d498bd7bb63571aaa771e690f64bde515db6cdb76e8041a",
                "sha256:01eda02ad3f10261c74131cdc0b5a6a62b7c7ad4fd017fbefb7a14776e0a9727"
            ],
            "index": "pypi",
            "version": "==3.7"
        },
        "django-extensions": {
            "hashes": [
                "sha256:2a4f4d757be2563cd1ff7cfdf2e57468f5f931cc88b23cf82ca75717aae504a4",
                "sha256:421464be390289513f86cb5e18eb43e5dc1de8b4c27ba9faa3b91261b0d67e09"
            ],
            "version": "==3.2.1"
        },
        "django-filter": {
            "hashes": [
                "sha256:2fe15f78108475eda525692813205fa6f9e8c1caf1ae65daa5862d403c6dbf00",
                "sha256:d12d8e0fc6d3eb26641e553e5d53b191eb8cec611427d4bdce0becb1f7c172b5"
            ],
            "markers": "python_version >= '3.7'",
            "version": "==23.2"
        },
        "django-formtools": {
            "hashes": [
                "sha256:304fa777b8ef9e0693ce7833f885cb89ba46b0e46fc23b01176900a93f46742f",
                "sha256:c5272c03c1cd51b2375abf7397a199a3148a9fbbf2f100e186467a84025d13b2"
            ],
            "version": "==2.2"
        },
        "django-import-export": {
            "hashes": [
                "sha256:39a4216c26a2dba6429b64c68b3fe282a6279bb71afb4015c13df0696bdbb4cd",
                "sha256:dffedd53bed33cfcceb3b2f13d4fd93a21826f9a2ae37b9926a1e1f4be24bcb9"
            ],
            "index": "pypi",
            "markers": "python_version >= '3.8'",
            "version": "==3.3.7"
        },
        "django-js-reverse": {
            "hashes": [
                "sha256:2a392d169f44e30b883c30dfcfd917a14167ce8fe196c99d2385b31c90d77aa0",
                "sha256:8134c2ab6307c945edfa90671ca65e85d6c1754d48566bdd6464be259cc80c30"
            ],
            "version": "==0.9.1"
        },
        "django-otp": {
            "hashes": [
                "sha256:8ba5ab9bd2738c7321376c349d7cce49cf4404e79f6804e0a3cc462a91728e18",
                "sha256:f523fb9dec420f28a29d3e2ad72ac06f64588956ed4f2b5b430d8e957ebb8287"
            ],
            "version": "==1.0.2"
        },
        "django-phonenumber-field": {
            "hashes": [
                "sha256:72a3e7a3e7493bf2a12c07a3bc77ce89813acc16592bf04d0eee3b5a452097ed",
                "sha256:a31b4f05ac0ff898661516c84940f83adb5cdcf0ae4b9b1d31bb8ad3ff345b58"
            ],
            "markers": "python_version >= '3.7'",
            "version": "==6.4.0"
        },
        "django-pipeline": {
            "hashes": [
                "sha256:26f1d344a7bf39bc92c9dc520093471d912de53abd7d22ac715e77d779a831c8",
                "sha256:56c299cec0e644e77d5f928f4cebfff804b919cc10ff5c0bfaa070ff57e8da44"
            ],
            "index": "pypi",
            "version": "==2.0.8"
        },
        "django-preventconcurrentlogins": {
            "hashes": [
                "sha256:9cb45fcd63edeec55e5ac29bbd2ee96974dc2a72d74ab88088dbf6a1f52978e9"
            ],
            "index": "pypi",
            "version": "==0.8.2"
        },
        "django-ratelimit": {
            "hashes": [
                "sha256:73223d860abd5c5d7b9a807fabb39a6220068129b514be8d78044b52607ab154",
                "sha256:857e797f23de948b204a31dba9d88aea3ce731b7a5d926d0240c772e19b5486f"
            ],
            "index": "pypi",
            "markers": "python_version >= '3.4'",
            "version": "==3.0.1"
        },
        "django-recaptcha": {
            "hashes": [
                "sha256:567784963fd5400feaf92e8951d8dbbbdb4b4c48a76e225d4baa63a2c9d2cd8c"
            ],
            "index": "pypi",
            "version": "==2.0.6"
        },
        "django-sekizai": {
            "hashes": [
                "sha256:5c5e16845d37ce822fc655ce79ec02715191b3d03330b550997bcb842cf24fdf",
                "sha256:e829f09b0d6bf01ee5cde05de1fb3faf2fbc5df66dc4dc280fbaac224ca4336f"
            ],
            "index": "pypi",
            "version": "==2.0.0"
        },
        "django-selenium-clean": {
            "hashes": [
                "sha256:19c2ef55558e7d57dd7fda690f0e6830b461098c564d736f93be37dcbfb42560",
                "sha256:98c20ee83c4554397ff3ef226bebd0d8962891303162b9f874687490474d88e9"
            ],
            "index": "pypi",
            "version": "==0.3.3"
        },
        "django-stubs": {
            "extras": [
                "compatible-mypy"
            ],
            "hashes": [
                "sha256:2fcd257884a68dfa02de41ee5410ec805264d9b07d9b5b119e4dea82c7b8345e",
                "sha256:e60b43de662a199db4b15c803c06669e0ac5035614af291cbd3b91591f7dcc94"
            ],
            "version": "==4.2.6"
        },
        "django-stubs-ext": {
            "hashes": [
                "sha256:45a5d102417a412e3606e3c358adb4744988a92b7b58ccf3fd64bddd5d04d14c",
                "sha256:519342ac0849cda1559746c9a563f03ff99f636b0ebe7c14b75e816a00dfddc3"
            ],
            "version": "==4.2.7"
        },
        "django-test-migrations": {
            "hashes": [
                "sha256:874884ff4e980583cd9f1c986bb9fbfe72b436e759be23004e4f52c26a15f363",
                "sha256:9e8b9b4364fef70dde10a5f85c5a75d447ca2189ec648325610fab1268daec97"
            ],
            "index": "pypi",
            "markers": "python_version >= '3.6' and python_version < '4.0'",
            "version": "==1.2.0"
        },
        "django-treebeard": {
            "hashes": [
                "sha256:83aebc34a9f06de7daaec330d858d1c47887e81be3da77e3541fe7368196dd8a"
            ],
            "index": "pypi",
            "version": "==4.3.1"
        },
        "django-two-factor-auth": {
            "hashes": [
                "sha256:3fac266d12472ac66475dd737bb18f2992484313bf56acf5a2eea5e824291ee6",
                "sha256:44fb9f6a52dbf83229de52c6f642eb2e0feafdb919854f3dc0e7716877c340ba"
            ],
            "version": "==1.13.2"
        },
        "djangorestframework": {
            "hashes": [
                "sha256:0c33407ce23acc68eca2a6e46424b008c9c02eceb8cf18581921d0092bc1f2ee",
                "sha256:24c4bf58ed7e85d1fe4ba250ab2da926d263cd57d64b03e8dcef0ac683f8b1aa"
            ],
            "markers": "python_version >= '3.6'",
            "version": "==3.13.1"
        },
        "djangorestframework-stubs": {
            "extras": [
                "compatible-mypy"
            ],
            "hashes": [
                "sha256:5be8275dd05d6629b3d1688929586ef7b6bc66b4f3f728b5e0389305f07c7a7f",
                "sha256:8ee8719bfeb647b92cc200e15b3cc9813d2e4468c8190777a55a121542a4b2d4"
            ],
            "version": "==3.14.4"
        },
        "dnspython": {
            "hashes": [
                "sha256:36c5e8e38d4369a08b6780b7f27d790a292b2b08eea01607865bf0936c558e01",
                "sha256:f69c21288a962f4da86e56c4905b49d11aba7938d3d740e80d9e366ee4f1632d"
            ],
            "markers": "python_version >= '2.7' and python_version not in '3.0, 3.1, 3.2, 3.3'",
            "version": "==1.16.0"
        },
        "et-xmlfile": {
            "hashes": [
                "sha256:8eb9e2bc2f8c97e37a2dc85a09ecdcdec9d8a396530a6d5a33b30b9a92da0c5c",
                "sha256:a2ba85d1d6a74ef63837eed693bcb89c3f752169b0e3e7ae5b16ca5e1b3deada"
            ],
            "markers": "python_version >= '3.6'",
            "version": "==1.1.0"
        },
        "eventlet": {
            "hashes": [
                "sha256:27ae41fad9deed9bbf4166f3e3b65acc15d524d42210a518e5877da85a6b8c5d",
                "sha256:b36ec2ecc003de87fc87b93197d77fea528aa0f9204a34fdf3b2f8d0f01e017b"
            ],
            "version": "==0.31.0"
        },
        "exceptiongroup": {
            "hashes": [
                "sha256:4bfd3996ac73b41e9b9628b04e079f193850720ea5945fc96a08633c66912f14",
                "sha256:91f5c769735f051a4290d52edd0858999b57e5876e9f85937691bd4c9fa3ed68"
            ],
            "version": "==1.2.0"
        },
        "execnet": {
            "hashes": [
                "sha256:88256416ae766bc9e8895c76a87928c0012183da3cc4fc18016e6f050e025f41",
                "sha256:cc59bc4423742fd71ad227122eb0dd44db51efb3dc4095b45ac9a08c770096af"
            ],
            "version": "==2.0.2"
        },
        "fastdiff": {
            "hashes": [
                "sha256:4dfa09c47832a8c040acda3f1f55fc0ab4d666f0e14e6951e6da78d59acd945a",
                "sha256:ca5f61f6ddf5a1564ddfd98132ad28e7abe4a88a638a8b014a2214f71e5918ec"
            ],
            "version": "==0.3.0"
        },
        "flask": {
            "hashes": [
                "sha256:7eb373984bf1c770023fce9db164ed0c3353cd0b53f130f4693da0ca756a2e6d",
                "sha256:c0bec9477df1cb867e5a67c9e1ab758de9cb4a3e52dd70681f59fa40a62b3f2d"
            ],
            "markers": "python_version >= '3.7'",
            "version": "==2.2.3"
        },
        "google-auth": {
            "hashes": [
                "sha256:8e4bad367015430ff253fe49d500fdc3396c1a434db5740828c728e45bcce245",
                "sha256:e863a56ccc2d8efa83df7a80272601e43487fa9a728a376205c86c26aaefa821"
            ],
            "index": "pypi",
            "markers": "python_version >= '3.7'",
            "version": "==2.27.0"
        },
        "greenlet": {
            "hashes": [
                "sha256:01bc7ea167cf943b4c802068e178bbf70ae2e8c080467070d01bfa02f337ee67",
                "sha256:0448abc479fab28b00cb472d278828b3ccca164531daab4e970a0458786055d6",
                "sha256:086152f8fbc5955df88382e8a75984e2bb1c892ad2e3c80a2508954e52295257",
                "sha256:098d86f528c855ead3479afe84b49242e174ed262456c342d70fc7f972bc13c4",
                "sha256:149e94a2dd82d19838fe4b2259f1b6b9957d5ba1b25640d2380bea9c5df37676",
                "sha256:1551a8195c0d4a68fac7a4325efac0d541b48def35feb49d803674ac32582f61",
                "sha256:15d79dd26056573940fcb8c7413d84118086f2ec1a8acdfa854631084393efcc",
                "sha256:1996cb9306c8595335bb157d133daf5cf9f693ef413e7673cb07e3e5871379ca",
                "sha256:1a7191e42732df52cb5f39d3527217e7ab73cae2cb3694d241e18f53d84ea9a7",
                "sha256:1ea188d4f49089fc6fb283845ab18a2518d279c7cd9da1065d7a84e991748728",
                "sha256:1f672519db1796ca0d8753f9e78ec02355e862d0998193038c7073045899f305",
                "sha256:2516a9957eed41dd8f1ec0c604f1cdc86758b587d964668b5b196a9db5bfcde6",
                "sha256:2797aa5aedac23af156bbb5a6aa2cd3427ada2972c828244eb7d1b9255846379",
                "sha256:2dd6e660effd852586b6a8478a1d244b8dc90ab5b1321751d2ea15deb49ed414",
                "sha256:3ddc0f794e6ad661e321caa8d2f0a55ce01213c74722587256fb6566049a8b04",
                "sha256:3ed7fb269f15dc662787f4119ec300ad0702fa1b19d2135a37c2c4de6fadfd4a",
                "sha256:419b386f84949bf0e7c73e6032e3457b82a787c1ab4a0e43732898a761cc9dbf",
                "sha256:43374442353259554ce33599da8b692d5aa96f8976d567d4badf263371fbe491",
                "sha256:52f59dd9c96ad2fc0d5724107444f76eb20aaccb675bf825df6435acb7703559",
                "sha256:57e8974f23e47dac22b83436bdcf23080ade568ce77df33159e019d161ce1d1e",
                "sha256:5b51e85cb5ceda94e79d019ed36b35386e8c37d22f07d6a751cb659b180d5274",
                "sha256:649dde7de1a5eceb258f9cb00bdf50e978c9db1b996964cd80703614c86495eb",
                "sha256:64d7675ad83578e3fc149b617a444fab8efdafc9385471f868eb5ff83e446b8b",
                "sha256:68834da854554926fbedd38c76e60c4a2e3198c6fbed520b106a8986445caaf9",
                "sha256:6b66c9c1e7ccabad3a7d037b2bcb740122a7b17a53734b7d72a344ce39882a1b",
                "sha256:70fb482fdf2c707765ab5f0b6655e9cfcf3780d8d87355a063547b41177599be",
                "sha256:7170375bcc99f1a2fbd9c306f5be8764eaf3ac6b5cb968862cad4c7057756506",
                "sha256:73a411ef564e0e097dbe7e866bb2dda0f027e072b04da387282b02c308807405",
                "sha256:77457465d89b8263bca14759d7c1684df840b6811b2499838cc5b040a8b5b113",
                "sha256:7f362975f2d179f9e26928c5b517524e89dd48530a0202570d55ad6ca5d8a56f",
                "sha256:81bb9c6d52e8321f09c3d165b2a78c680506d9af285bfccbad9fb7ad5a5da3e5",
                "sha256:881b7db1ebff4ba09aaaeae6aa491daeb226c8150fc20e836ad00041bcb11230",
                "sha256:894393ce10ceac937e56ec00bb71c4c2f8209ad516e96033e4b3b1de270e200d",
                "sha256:99bf650dc5d69546e076f413a87481ee1d2d09aaaaaca058c9251b6d8c14783f",
                "sha256:9da2bd29ed9e4f15955dd1595ad7bc9320308a3b766ef7f837e23ad4b4aac31a",
                "sha256:afaff6cf5200befd5cec055b07d1c0a5a06c040fe5ad148abcd11ba6ab9b114e",
                "sha256:b1b5667cced97081bf57b8fa1d6bfca67814b0afd38208d52538316e9422fc61",
                "sha256:b37eef18ea55f2ffd8f00ff8fe7c8d3818abd3e25fb73fae2ca3b672e333a7a6",
                "sha256:b542be2440edc2d48547b5923c408cbe0fc94afb9f18741faa6ae970dbcb9b6d",
                "sha256:b7dcbe92cc99f08c8dd11f930de4d99ef756c3591a5377d1d9cd7dd5e896da71",
                "sha256:b7f009caad047246ed379e1c4dbcb8b020f0a390667ea74d2387be2998f58a22",
                "sha256:bba5387a6975598857d86de9eac14210a49d554a77eb8261cc68b7d082f78ce2",
                "sha256:c5e1536de2aad7bf62e27baf79225d0d64360d4168cf2e6becb91baf1ed074f3",
                "sha256:c5ee858cfe08f34712f548c3c363e807e7186f03ad7a5039ebadb29e8c6be067",
                "sha256:c9db1c18f0eaad2f804728c67d6c610778456e3e1cc4ab4bbd5eeb8e6053c6fc",
                "sha256:d353cadd6083fdb056bb46ed07e4340b0869c305c8ca54ef9da3421acbdf6881",
                "sha256:d46677c85c5ba00a9cb6f7a00b2bfa6f812192d2c9f7d9c4f6a55b60216712f3",
                "sha256:d4d1ac74f5c0c0524e4a24335350edad7e5f03b9532da7ea4d3c54d527784f2e",
                "sha256:d73a9fe764d77f87f8ec26a0c85144d6a951a6c438dfe50487df5595c6373eac",
                "sha256:da70d4d51c8b306bb7a031d5cff6cc25ad253affe89b70352af5f1cb68e74b53",
                "sha256:daf3cb43b7cf2ba96d614252ce1684c1bccee6b2183a01328c98d36fcd7d5cb0",
                "sha256:dca1e2f3ca00b84a396bc1bce13dd21f680f035314d2379c4160c98153b2059b",
                "sha256:dd4f49ae60e10adbc94b45c0b5e6a179acc1736cf7a90160b404076ee283cf83",
                "sha256:e1f145462f1fa6e4a4ae3c0f782e580ce44d57c8f2c7aae1b6fa88c0b2efdb41",
                "sha256:e3391d1e16e2a5a1507d83e4a8b100f4ee626e8eca43cf2cadb543de69827c4c",
                "sha256:fcd2469d6a2cf298f198f0487e0a5b1a47a42ca0fa4dfd1b6862c999f018ebbf",
                "sha256:fd096eb7ffef17c456cfa587523c5f92321ae02427ff955bebe9e3c63bc9f0da",
                "sha256:fe754d231288e1e64323cfad462fcee8f0288654c10bdf4f603a39ed923bef33"
            ],
            "markers": "python_version >= '3.7'",
            "version": "==3.0.3"
        },
        "hypothesis": {
            "hashes": [
                "sha256:6a3471ff74864ab04a0650c75500ef15f2f4a901d49ccbb7cbec668365736688",
                "sha256:989162a9e0715c624b99ad9b2b4206765879b40eb51eef17b1e37de3e898370a"
            ],
            "markers": "python_version >= '3.6'",
            "version": "==5.41.3"
        },
        "idna": {
            "hashes": [
                "sha256:9ecdbbd083b06798ae1e86adcbfe8ab1479cf864e4ee30fe4e46a003d12491ca",
                "sha256:c05567e9c24a6b9faaa835c4821bad0590fbb9d5779e7caa6e1cc4978e7eb24f"
            ],
            "markers": "python_version >= '3.5'",
            "version": "==3.6"
        },
        "importlib-metadata": {
            "hashes": [
                "sha256:8a8a81bcf996e74fee46f0d16bd3eaa382a7eb20fd82445c3ad11f4090334116",
                "sha256:dd0173e8f150d6815e098fd354f6414b0f079af4644ddfe90c71e2fc6174346d"
            ],
            "markers": "python_version >= '3.7'",
            "version": "==4.13.0"
        },
        "iniconfig": {
            "hashes": [
                "sha256:2d91e135bf72d31a410b17c16da610a82cb55f6b0477d1a902134b24a455b8b3",
                "sha256:b6a85871a79d2e3b22d2d1b94ac2824226a63c6b741c88f7ae975f18b6778374"
            ],
            "version": "==2.0.0"
        },
        "isort": {
            "hashes": [
                "sha256:48fdfcb9face5d58a4f6dde2e72a1fb8dcaf8ab26f95ab49fab84c2ddefb0109",
                "sha256:8ca5e72a8d85860d5a3fa69b8745237f2939afe12dbf656afbcb47fe72d947a6"
            ],
            "version": "==5.13.2"
        },
        "itsdangerous": {
            "hashes": [
                "sha256:2c2349112351b88699d8d4b6b075022c0808887cb7ad10069318a8b0bc88db44",
                "sha256:5dbbc68b317e5e42f327f9021763545dc3fc3bfe22e6deb96aaf1fc38874156a"
            ],
            "markers": "python_version >= '3.7'",
            "version": "==2.1.2"
        },
        "jinja2": {
            "hashes": [
                "sha256:7d6d50dd97d52cbc355597bd845fabfbac3f551e1f99619e39a35ce8c370b5fa",
                "sha256:ac8bd6544d4bb2c9792bf3a159e80bba8fda7f07e81bc3aed565432d5925ba90"
            ],
            "markers": "python_version >= '3.7'",
            "version": "==3.1.3"
        },
        "kubernetes": {
            "hashes": [
                "sha256:5854b0c508e8d217ca205591384ab58389abdae608576f9c9afc35a3c76a366c",
                "sha256:e3db6800abf7e36c38d2629b5cb6b74d10988ee0cba6fba45595a7cbe60c0042"
            ],
            "markers": "python_version >= '3.6'",
            "version": "==26.1.0"
        },
        "libsass": {
            "hashes": [
                "sha256:081e256ab3c5f3f09c7b8dea3bf3bf5e64a97c6995fd9eea880639b3f93a9f9a",
                "sha256:3ab5ad18e47db560f4f0c09e3d28cf3bb1a44711257488ac2adad69f4f7f8425",
                "sha256:5fb2297a4754a6c8e25cfe5c015a3b51a2b6b9021b333f989bb8ce9d60eb5828",
                "sha256:65455a2728b696b62100eb5932604aa13a29f4ac9a305d95773c14aaa7200aaf",
                "sha256:89c5ce497fcf3aba1dd1b19aae93b99f68257e5f2026b731b00a872f13324c7f",
                "sha256:f1efc1b612299c88aec9e39d6ca0c266d360daa5b19d9430bdeaffffa86993f9"
            ],
            "index": "pypi",
            "markers": "python_version >= '3.6'",
            "version": "==0.22.0"
        },
        "markuppy": {
            "hashes": [
                "sha256:1adee2c0a542af378fe84548ff6f6b0168f3cb7f426b46961038a2bcfaad0d5f"
            ],
            "version": "==1.14"
        },
        "markupsafe": {
            "hashes": [
                "sha256:00e046b6dd71aa03a41079792f8473dc494d564611a8f89bbbd7cb93295ebdcf",
                "sha256:075202fa5b72c86ad32dc7d0b56024ebdbcf2048c0ba09f1cde31bfdd57bcfff",
                "sha256:0e397ac966fdf721b2c528cf028494e86172b4feba51d65f81ffd65c63798f3f",
                "sha256:17b950fccb810b3293638215058e432159d2b71005c74371d784862b7e4683f3",
                "sha256:1f3fbcb7ef1f16e48246f704ab79d79da8a46891e2da03f8783a5b6fa41a9532",
                "sha256:2174c595a0d73a3080ca3257b40096db99799265e1c27cc5a610743acd86d62f",
                "sha256:2b7c57a4dfc4f16f7142221afe5ba4e093e09e728ca65c51f5620c9aaeb9a617",
                "sha256:2d2d793e36e230fd32babe143b04cec8a8b3eb8a3122d2aceb4a371e6b09b8df",
                "sha256:30b600cf0a7ac9234b2638fbc0fb6158ba5bdcdf46aeb631ead21248b9affbc4",
                "sha256:397081c1a0bfb5124355710fe79478cdbeb39626492b15d399526ae53422b906",
                "sha256:3a57fdd7ce31c7ff06cdfbf31dafa96cc533c21e443d57f5b1ecc6cdc668ec7f",
                "sha256:3c6b973f22eb18a789b1460b4b91bf04ae3f0c4234a0a6aa6b0a92f6f7b951d4",
                "sha256:3e53af139f8579a6d5f7b76549125f0d94d7e630761a2111bc431fd820e163b8",
                "sha256:4096e9de5c6fdf43fb4f04c26fb114f61ef0bf2e5604b6ee3019d51b69e8c371",
                "sha256:4275d846e41ecefa46e2015117a9f491e57a71ddd59bbead77e904dc02b1bed2",
                "sha256:4c31f53cdae6ecfa91a77820e8b151dba54ab528ba65dfd235c80b086d68a465",
                "sha256:4f11aa001c540f62c6166c7726f71f7573b52c68c31f014c25cc7901deea0b52",
                "sha256:5049256f536511ee3f7e1b3f87d1d1209d327e818e6ae1365e8653d7e3abb6a6",
                "sha256:58c98fee265677f63a4385256a6d7683ab1832f3ddd1e66fe948d5880c21a169",
                "sha256:598e3276b64aff0e7b3451b72e94fa3c238d452e7ddcd893c3ab324717456bad",
                "sha256:5b7b716f97b52c5a14bffdf688f971b2d5ef4029127f1ad7a513973cfd818df2",
                "sha256:5dedb4db619ba5a2787a94d877bc8ffc0566f92a01c0ef214865e54ecc9ee5e0",
                "sha256:619bc166c4f2de5caa5a633b8b7326fbe98e0ccbfacabd87268a2b15ff73a029",
                "sha256:629ddd2ca402ae6dbedfceeba9c46d5f7b2a61d9749597d4307f943ef198fc1f",
                "sha256:656f7526c69fac7f600bd1f400991cc282b417d17539a1b228617081106feb4a",
                "sha256:6ec585f69cec0aa07d945b20805be741395e28ac1627333b1c5b0105962ffced",
                "sha256:72b6be590cc35924b02c78ef34b467da4ba07e4e0f0454a2c5907f473fc50ce5",
                "sha256:7502934a33b54030eaf1194c21c692a534196063db72176b0c4028e140f8f32c",
                "sha256:7a68b554d356a91cce1236aa7682dc01df0edba8d043fd1ce607c49dd3c1edcf",
                "sha256:7b2e5a267c855eea6b4283940daa6e88a285f5f2a67f2220203786dfa59b37e9",
                "sha256:823b65d8706e32ad2df51ed89496147a42a2a6e01c13cfb6ffb8b1e92bc910bb",
                "sha256:8590b4ae07a35970728874632fed7bd57b26b0102df2d2b233b6d9d82f6c62ad",
                "sha256:8dd717634f5a044f860435c1d8c16a270ddf0ef8588d4887037c5028b859b0c3",
                "sha256:8dec4936e9c3100156f8a2dc89c4b88d5c435175ff03413b443469c7c8c5f4d1",
                "sha256:97cafb1f3cbcd3fd2b6fbfb99ae11cdb14deea0736fc2b0952ee177f2b813a46",
                "sha256:a17a92de5231666cfbe003f0e4b9b3a7ae3afb1ec2845aadc2bacc93ff85febc",
                "sha256:a549b9c31bec33820e885335b451286e2969a2d9e24879f83fe904a5ce59d70a",
                "sha256:ac07bad82163452a6884fe8fa0963fb98c2346ba78d779ec06bd7a6262132aee",
                "sha256:ae2ad8ae6ebee9d2d94b17fb62763125f3f374c25618198f40cbb8b525411900",
                "sha256:b91c037585eba9095565a3556f611e3cbfaa42ca1e865f7b8015fe5c7336d5a5",
                "sha256:bc1667f8b83f48511b94671e0e441401371dfd0f0a795c7daa4a3cd1dde55bea",
                "sha256:bec0a414d016ac1a18862a519e54b2fd0fc8bbfd6890376898a6c0891dd82e9f",
                "sha256:bf50cd79a75d181c9181df03572cdce0fbb75cc353bc350712073108cba98de5",
                "sha256:bff1b4290a66b490a2f4719358c0cdcd9bafb6b8f061e45c7a2460866bf50c2e",
                "sha256:c061bb86a71b42465156a3ee7bd58c8c2ceacdbeb95d05a99893e08b8467359a",
                "sha256:c8b29db45f8fe46ad280a7294f5c3ec36dbac9491f2d1c17345be8e69cc5928f",
                "sha256:ce409136744f6521e39fd8e2a24c53fa18ad67aa5bc7c2cf83645cce5b5c4e50",
                "sha256:d050b3361367a06d752db6ead6e7edeb0009be66bc3bae0ee9d97fb326badc2a",
                "sha256:d283d37a890ba4c1ae73ffadf8046435c76e7bc2247bbb63c00bd1a709c6544b",
                "sha256:d9fad5155d72433c921b782e58892377c44bd6252b5af2f67f16b194987338a4",
                "sha256:daa4ee5a243f0f20d528d939d06670a298dd39b1ad5f8a72a4275124a7819eff",
                "sha256:db0b55e0f3cc0be60c1f19efdde9a637c32740486004f20d1cff53c3c0ece4d2",
                "sha256:e61659ba32cf2cf1481e575d0462554625196a1f2fc06a1c777d3f48e8865d46",
                "sha256:ea3d8a3d18833cf4304cd2fc9cbb1efe188ca9b5efef2bdac7adc20594a0e46b",
                "sha256:ec6a563cff360b50eed26f13adc43e61bc0c04d94b8be985e6fb24b81f6dcfdf",
                "sha256:f5dfb42c4604dddc8e4305050aa6deb084540643ed5804d7455b5df8fe16f5e5",
                "sha256:fa173ec60341d6bb97a89f5ea19c85c5643c1e7dedebc22f5181eb73573142c5",
                "sha256:fa9db3f79de01457b03d4f01b34cf91bc0048eb2c3846ff26f66687c2f6d16ab",
                "sha256:fce659a462a1be54d2ffcacea5e3ba2d74daa74f30f5f143fe0c58636e355fdd",
                "sha256:ffee1f21e5ef0d712f9033568f8344d5da8cc2869dbd08d87c84656e6a2d2f68"
            ],
            "markers": "python_version >= '3.7'",
            "version": "==2.1.5"
        },
        "mccabe": {
            "hashes": [
                "sha256:348e0240c33b60bbdf4e523192ef919f28cb2c3d7d5c7794f74009290f236325",
                "sha256:6c2d30ab6be0e4a46919781807b4f0d834ebdd6c6e3dca0bda5a15f863427b6e"
            ],
            "version": "==0.7.0"
        },
        "more-itertools": {
            "hashes": [
                "sha256:5652a9ac72209ed7df8d9c15daf4e1aa0e3d2ccd3c87f8265a0673cd9cbc9ced",
                "sha256:c5d6da9ca3ff65220c3bfd2a8db06d698f05d4d2b9be57e1deb2be5a45019713"
            ],
            "index": "pypi",
            "markers": "python_version >= '3.5'",
            "version": "==8.7.0"
        },
        "mypy": {
            "hashes": [
                "sha256:19f905bcfd9e167159b3d63ecd8cb5e696151c3e59a1742e79bc3bcb540c42c7",
                "sha256:21a1ad938fee7d2d96ca666c77b7c494c3c5bd88dff792220e1afbebb2925b5e",
                "sha256:40b1844d2e8b232ed92e50a4bd11c48d2daa351f9deee6c194b83bf03e418b0c",
                "sha256:41697773aa0bf53ff917aa077e2cde7aa50254f28750f9b88884acea38a16169",
                "sha256:49ae115da099dcc0922a7a895c1eec82c1518109ea5c162ed50e3b3594c71208",
                "sha256:4c46b51de523817a0045b150ed11b56f9fff55f12b9edd0f3ed35b15a2809de0",
                "sha256:4cbe68ef919c28ea561165206a2dcb68591c50f3bcf777932323bc208d949cf1",
                "sha256:4d01c00d09a0be62a4ca3f933e315455bde83f37f892ba4b08ce92f3cf44bcc1",
                "sha256:59a0d7d24dfb26729e0a068639a6ce3500e31d6655df8557156c51c1cb874ce7",
                "sha256:68351911e85145f582b5aa6cd9ad666c8958bcae897a1bfda8f4940472463c45",
                "sha256:7274b0c57737bd3476d2229c6389b2ec9eefeb090bbaf77777e9d6b1b5a9d143",
                "sha256:81af8adaa5e3099469e7623436881eff6b3b06db5ef75e6f5b6d4871263547e5",
                "sha256:82e469518d3e9a321912955cc702d418773a2fd1e91c651280a1bda10622f02f",
                "sha256:8b27958f8c76bed8edaa63da0739d76e4e9ad4ed325c814f9b3851425582a3cd",
                "sha256:8c223fa57cb154c7eab5156856c231c3f5eace1e0bed9b32a24696b7ba3c3245",
                "sha256:8f57e6b6927a49550da3d122f0cb983d400f843a8a82e65b3b380d3d7259468f",
                "sha256:925cd6a3b7b55dfba252b7c4561892311c5358c6b5a601847015a1ad4eb7d332",
                "sha256:a43ef1c8ddfdb9575691720b6352761f3f53d85f1b57d7745701041053deff30",
                "sha256:a8032e00ce71c3ceb93eeba63963b864bf635a18f6c0c12da6c13c450eedb183",
                "sha256:b96ae2c1279d1065413965c607712006205a9ac541895004a1e0d4f281f2ff9f",
                "sha256:bb8ccb4724f7d8601938571bf3f24da0da791fe2db7be3d9e79849cb64e0ae85",
                "sha256:bbaf4662e498c8c2e352da5f5bca5ab29d378895fa2d980630656178bd607c46",
                "sha256:cfd13d47b29ed3bbaafaff7d8b21e90d827631afda134836962011acb5904b71",
                "sha256:d4473c22cc296425bbbce7e9429588e76e05bc7342da359d6520b6427bf76660",
                "sha256:d8fbb68711905f8912e5af474ca8b78d077447d8f3918997fecbf26943ff3cbb",
                "sha256:e5012e5cc2ac628177eaac0e83d622b2dd499e28253d4107a08ecc59ede3fc2c",
                "sha256:eb4f18589d196a4cbe5290b435d135dee96567e07c2b2d43b5c4621b6501531a"
            ],
            "version": "==1.6.1"
        },
        "mypy-extensions": {
            "hashes": [
                "sha256:4392f6c0eb8a5668a69e23d168ffa70f0be9ccfd32b5cc2d26a34ae5b844552d",
                "sha256:75dbf8955dc00442a438fc4d0666508a9a97b6bd41aa2f0ffe9d2f2725af0782"
            ],
            "markers": "python_version >= '3.5'",
            "version": "==1.0.0"
        },
        "numpy": {
            "hashes": [
                "sha256:04640dab83f7c6c85abf9cd729c5b65f1ebd0ccf9de90b270cd61935eef0197f",
                "sha256:1452241c290f3e2a312c137a9999cdbf63f78864d63c79039bda65ee86943f61",
                "sha256:222e40d0e2548690405b0b3c7b21d1169117391c2e82c378467ef9ab4c8f0da7",
                "sha256:2541312fbf09977f3b3ad449c4e5f4bb55d0dbf79226d7724211acc905049400",
                "sha256:31f13e25b4e304632a4619d0e0777662c2ffea99fcae2029556b17d8ff958aef",
                "sha256:4602244f345453db537be5314d3983dbf5834a9701b7723ec28923e2889e0bb2",
                "sha256:4979217d7de511a8d57f4b4b5b2b965f707768440c17cb70fbf254c4b225238d",
                "sha256:4c21decb6ea94057331e111a5bed9a79d335658c27ce2adb580fb4d54f2ad9bc",
                "sha256:6620c0acd41dbcb368610bb2f4d83145674040025e5536954782467100aa8835",
                "sha256:692f2e0f55794943c5bfff12b3f56f99af76f902fc47487bdfe97856de51a706",
                "sha256:7215847ce88a85ce39baf9e89070cb860c98fdddacbaa6c0da3ffb31b3350bd5",
                "sha256:79fc682a374c4a8ed08b331bef9c5f582585d1048fa6d80bc6c35bc384eee9b4",
                "sha256:7ffe43c74893dbf38c2b0a1f5428760a1a9c98285553c89e12d70a96a7f3a4d6",
                "sha256:80f5e3a4e498641401868df4208b74581206afbee7cf7b8329daae82676d9463",
                "sha256:95f7ac6540e95bc440ad77f56e520da5bf877f87dca58bd095288dce8940532a",
                "sha256:9667575fb6d13c95f1b36aca12c5ee3356bf001b714fc354eb5465ce1609e62f",
                "sha256:a5425b114831d1e77e4b5d812b69d11d962e104095a5b9c3b641a218abcc050e",
                "sha256:b4bea75e47d9586d31e892a7401f76e909712a0fd510f58f5337bea9572c571e",
                "sha256:b7b1fc9864d7d39e28f41d089bfd6353cb5f27ecd9905348c24187a768c79694",
                "sha256:befe2bf740fd8373cf56149a5c23a0f601e82869598d41f8e188a0e9869926f8",
                "sha256:c0bfb52d2169d58c1cdb8cc1f16989101639b34c7d3ce60ed70b19c63eba0b64",
                "sha256:d11efb4dbecbdf22508d55e48d9c8384db795e1b7b51ea735289ff96613ff74d",
                "sha256:dd80e219fd4c71fc3699fc1dadac5dcf4fd882bfc6f7ec53d30fa197b8ee22dc",
                "sha256:e2926dac25b313635e4d6cf4dc4e51c8c0ebfed60b801c799ffc4c32bf3d1254",
                "sha256:e98f220aa76ca2a977fe435f5b04d7b3470c0a2e6312907b37ba6068f26787f2",
                "sha256:ed094d4f0c177b1b8e7aa9cba7d6ceed51c0e569a5318ac0ca9a090680a6a1b1",
                "sha256:f136bab9c2cfd8da131132c2cf6cc27331dd6fae65f95f69dcd4ae3c3639c810",
                "sha256:f3a86ed21e4f87050382c7bc96571755193c4c1392490744ac73d660e8f564a9"
            ],
            "markers": "python_version >= '3.8'",
            "version": "==1.24.4"
        },
        "oauthlib": {
            "hashes": [
                "sha256:8139f29aac13e25d502680e9e19963e83f16838d48a0d71c287fe40e7067fbca",
                "sha256:9859c40929662bec5d64f34d01c99e093149682a3f38915dc0655d5a633dd918"
            ],
            "markers": "python_version >= '3.6'",
            "version": "==3.2.2"
        },
        "odfpy": {
            "hashes": [
                "sha256:db766a6e59c5103212f3cc92ec8dd50a0f3a02790233ed0b52148b70d3c438ec",
                "sha256:fc3b8d1bc098eba4a0fda865a76d9d1e577c4ceec771426bcb169a82c5e9dfe0"
            ],
            "version": "==1.4.1"
        },
        "openpyxl": {
            "hashes": [
                "sha256:a6f5977418eff3b2d5500d54d9db50c8277a368436f4e4f8ddb1be3422870184",
                "sha256:f91456ead12ab3c6c2e9491cf33ba6d08357d802192379bb482f1033ade496f5"
            ],
            "version": "==3.1.2"
        },
        "packaging": {
            "hashes": [
                "sha256:048fb0e9405036518eaaf48a55953c750c11e1a1b68e0dd1a9d62ed0c092cfc5",
                "sha256:8c491190033a9af7e1d931d0b5dacc2ef47509b34dd0de67ed209b5203fc88c7"
            ],
            "version": "==23.2"
        },
        "pandas": {
            "hashes": [
                "sha256:04dbdbaf2e4d46ca8da896e1805bc04eb85caa9a82e259e8eed00254d5e0c682",
                "sha256:1168574b036cd8b93abc746171c9b4f1b83467438a5e45909fed645cf8692dbc",
                "sha256:1994c789bf12a7c5098277fb43836ce090f1073858c10f9220998ac74f37c69b",
                "sha256:258d3624b3ae734490e4d63c430256e716f488c4fcb7c8e9bde2d3aa46c29089",
                "sha256:32fca2ee1b0d93dd71d979726b12b61faa06aeb93cf77468776287f41ff8fdc5",
                "sha256:37673e3bdf1551b95bf5d4ce372b37770f9529743d2498032439371fc7b7eb26",
                "sha256:3ef285093b4fe5058eefd756100a367f27029913760773c8bf1d2d8bebe5d210",
                "sha256:5247fb1ba347c1261cbbf0fcfba4a3121fbb4029d95d9ef4dc45406620b25c8b",
                "sha256:5ec591c48e29226bcbb316e0c1e9423622bc7a4eaf1ef7c3c9fa1a3981f89641",
                "sha256:694888a81198786f0e164ee3a581df7d505024fbb1f15202fc7db88a71d84ebd",
                "sha256:69d7f3884c95da3a31ef82b7618af5710dba95bb885ffab339aad925c3e8ce78",
                "sha256:6a21ab5c89dcbd57f78d0ae16630b090eec626360085a4148693def5452d8a6b",
                "sha256:81af086f4543c9d8bb128328b5d32e9986e0c84d3ee673a2ac6fb57fd14f755e",
                "sha256:9e4da0d45e7f34c069fe4d522359df7d23badf83abc1d1cef398895822d11061",
                "sha256:9eae3dc34fa1aa7772dd3fc60270d13ced7346fcbcfee017d3132ec625e23bb0",
                "sha256:9ee1a69328d5c36c98d8e74db06f4ad518a1840e8ccb94a4ba86920986bb617e",
                "sha256:b084b91d8d66ab19f5bb3256cbd5ea661848338301940e17f4492b2ce0801fe8",
                "sha256:b9cb1e14fdb546396b7e1b923ffaeeac24e4cedd14266c3497216dd4448e4f2d",
                "sha256:ba619e410a21d8c387a1ea6e8a0e49bb42216474436245718d7f2e88a2f8d7c0",
                "sha256:c02f372a88e0d17f36d3093a644c73cfc1788e876a7c4bcb4020a77512e2043c",
                "sha256:ce0c6f76a0f1ba361551f3e6dceaff06bde7514a374aa43e33b588ec10420183",
                "sha256:d9cd88488cceb7635aebb84809d087468eb33551097d600c6dad13602029c2df",
                "sha256:e4c7c9f27a4185304c7caf96dc7d91bc60bc162221152de697c98eb0b2648dd8",
                "sha256:f167beed68918d62bffb6ec64f2e1d8a7d297a038f86d4aed056b9493fca407f",
                "sha256:f3421a7afb1a43f7e38e82e844e2bca9a6d793d66c1a7f9f0ff39a795bbc5e02"
            ],
            "markers": "python_version >= '3.8'",
            "version": "==2.0.3"
        },
        "pathspec": {
            "hashes": [
                "sha256:a0d503e138a4c123b27490a4f7beda6a01c6f288df0e4a8b79c7eb0dc7b4cc08",
                "sha256:a482d51503a1ab33b1c67a6c3813a26953dbdc71c31dacaef9a838c4e29f5712"
            ],
            "version": "==0.12.1"
        },
        "pgeocode": {
            "hashes": [
                "sha256:07995d4cd2d7fec1f82afb14d6025e83bbc156b6f225fa3e0b3417da2ec020c8",
                "sha256:60fc2bad60aa161c3cf46ace4fde607b77e016b1e2a25470534163305499e55e"
            ],
            "markers": "python_version >= '3.8'",
            "version": "==0.4.0"
        },
        "phonenumbers": {
            "hashes": [
                "sha256:23944f9e628f32a975d3b221b6d76e6ba8ae618d53cb3d82fc23d9e100a59b29",
                "sha256:70aa98a50ba7bc7f6bf17851f806c927107e7c44e7d21eb46bdbec07b99d23ae"
            ],
            "version": "==8.12.12"
        },
        "pillow": {
            "hashes": [
                "sha256:0304004f8067386b477d20a518b50f3fa658a28d44e4116970abfcd94fac34a8",
                "sha256:0689b5a8c5288bc0504d9fcee48f61a6a586b9b98514d7d29b840143d6734f39",
                "sha256:0eae2073305f451d8ecacb5474997c08569fb4eb4ac231ffa4ad7d342fdc25ac",
                "sha256:0fb3e7fc88a14eacd303e90481ad983fd5b69c761e9e6ef94c983f91025da869",
                "sha256:11fa2e5984b949b0dd6d7a94d967743d87c577ff0b83392f17cb3990d0d2fd6e",
                "sha256:127cee571038f252a552760076407f9cff79761c3d436a12af6000cd182a9d04",
                "sha256:154e939c5f0053a383de4fd3d3da48d9427a7e985f58af8e94d0b3c9fcfcf4f9",
                "sha256:15587643b9e5eb26c48e49a7b33659790d28f190fc514a322d55da2fb5c2950e",
                "sha256:170aeb00224ab3dc54230c797f8404507240dd868cf52066f66a41b33169bdbe",
                "sha256:1b5e1b74d1bd1b78bc3477528919414874748dd363e6272efd5abf7654e68bef",
                "sha256:1da3b2703afd040cf65ec97efea81cfba59cdbed9c11d8efc5ab09df9509fc56",
                "sha256:1e23412b5c41e58cec602f1135c57dfcf15482013ce6e5f093a86db69646a5aa",
                "sha256:2247178effb34a77c11c0e8ac355c7a741ceca0a732b27bf11e747bbc950722f",
                "sha256:257d8788df5ca62c980314053197f4d46eefedf4e6175bc9412f14412ec4ea2f",
                "sha256:3031709084b6e7852d00479fd1d310b07d0ba82765f973b543c8af5061cf990e",
                "sha256:322209c642aabdd6207517e9739c704dc9f9db943015535783239022002f054a",
                "sha256:322bdf3c9b556e9ffb18f93462e5f749d3444ce081290352c6070d014c93feb2",
                "sha256:33870dc4653c5017bf4c8873e5488d8f8d5f8935e2f1fb9a2208c47cdd66efd2",
                "sha256:35bb52c37f256f662abdfa49d2dfa6ce5d93281d323a9af377a120e89a9eafb5",
                "sha256:3c31822339516fb3c82d03f30e22b1d038da87ef27b6a78c9549888f8ceda39a",
                "sha256:3eedd52442c0a5ff4f887fab0c1c0bb164d8635b32c894bc1faf4c618dd89df2",
                "sha256:3ff074fc97dd4e80543a3e91f69d58889baf2002b6be64347ea8cf5533188213",
                "sha256:47c0995fc4e7f79b5cfcab1fc437ff2890b770440f7696a3ba065ee0fd496563",
                "sha256:49d9ba1ed0ef3e061088cd1e7538a0759aab559e2e0a80a36f9fd9d8c0c21591",
                "sha256:51f1a1bffc50e2e9492e87d8e09a17c5eea8409cda8d3f277eb6edc82813c17c",
                "sha256:52a50aa3fb3acb9cf7213573ef55d31d6eca37f5709c69e6858fe3bc04a5c2a2",
                "sha256:54f1852cd531aa981bc0965b7d609f5f6cc8ce8c41b1139f6ed6b3c54ab82bfb",
                "sha256:609448742444d9290fd687940ac0b57fb35e6fd92bdb65386e08e99af60bf757",
                "sha256:69ffdd6120a4737710a9eee73e1d2e37db89b620f702754b8f6e62594471dee0",
                "sha256:6fad5ff2f13d69b7e74ce5b4ecd12cc0ec530fcee76356cac6742785ff71c452",
                "sha256:7049e301399273a0136ff39b84c3678e314f2158f50f517bc50285fb5ec847ad",
                "sha256:70c61d4c475835a19b3a5aa42492409878bbca7438554a1f89d20d58a7c75c01",
                "sha256:716d30ed977be8b37d3ef185fecb9e5a1d62d110dfbdcd1e2a122ab46fddb03f",
                "sha256:753cd8f2086b2b80180d9b3010dd4ed147efc167c90d3bf593fe2af21265e5a5",
                "sha256:773efe0603db30c281521a7c0214cad7836c03b8ccff897beae9b47c0b657d61",
                "sha256:7823bdd049099efa16e4246bdf15e5a13dbb18a51b68fa06d6c1d4d8b99a796e",
                "sha256:7c8f97e8e7a9009bcacbe3766a36175056c12f9a44e6e6f2d5caad06dcfbf03b",
                "sha256:823ef7a27cf86df6597fa0671066c1b596f69eba53efa3d1e1cb8b30f3533068",
                "sha256:8373c6c251f7ef8bda6675dd6d2b3a0fcc31edf1201266b5cf608b62a37407f9",
                "sha256:83b2021f2ade7d1ed556bc50a399127d7fb245e725aa0113ebd05cfe88aaf588",
                "sha256:870ea1ada0899fd0b79643990809323b389d4d1d46c192f97342eeb6ee0b8483",
                "sha256:8d12251f02d69d8310b046e82572ed486685c38f02176bd08baf216746eb947f",
                "sha256:9c23f307202661071d94b5e384e1e1dc7dfb972a28a2310e4ee16103e66ddb67",
                "sha256:9d189550615b4948f45252d7f005e53c2040cea1af5b60d6f79491a6e147eef7",
                "sha256:a086c2af425c5f62a65e12fbf385f7c9fcb8f107d0849dba5839461a129cf311",
                "sha256:a2b56ba36e05f973d450582fb015594aaa78834fefe8dfb8fcd79b93e64ba4c6",
                "sha256:aebb6044806f2e16ecc07b2a2637ee1ef67a11840a66752751714a0d924adf72",
                "sha256:b1b3020d90c2d8e1dae29cf3ce54f8094f7938460fb5ce8bc5c01450b01fbaf6",
                "sha256:b4b6b1e20608493548b1f32bce8cca185bf0480983890403d3b8753e44077129",
                "sha256:b6f491cdf80ae540738859d9766783e3b3c8e5bd37f5dfa0b76abdecc5081f13",
                "sha256:b792a349405fbc0163190fde0dc7b3fef3c9268292586cf5645598b48e63dc67",
                "sha256:b7c2286c23cd350b80d2fc9d424fc797575fb16f854b831d16fd47ceec078f2c",
                "sha256:babf5acfede515f176833ed6028754cbcd0d206f7f614ea3447d67c33be12516",
                "sha256:c365fd1703040de1ec284b176d6af5abe21b427cb3a5ff68e0759e1e313a5e7e",
                "sha256:c4225f5220f46b2fde568c74fca27ae9771536c2e29d7c04f4fb62c83275ac4e",
                "sha256:c570f24be1e468e3f0ce7ef56a89a60f0e05b30a3669a459e419c6eac2c35364",
                "sha256:c6dafac9e0f2b3c78df97e79af707cdc5ef8e88208d686a4847bab8266870023",
                "sha256:c8de2789052ed501dd829e9cae8d3dcce7acb4777ea4a479c14521c942d395b1",
                "sha256:cb28c753fd5eb3dd859b4ee95de66cc62af91bcff5db5f2571d32a520baf1f04",
                "sha256:cb4c38abeef13c61d6916f264d4845fab99d7b711be96c326b84df9e3e0ff62d",
                "sha256:d1b35bcd6c5543b9cb547dee3150c93008f8dd0f1fef78fc0cd2b141c5baf58a",
                "sha256:d8e6aeb9201e655354b3ad049cb77d19813ad4ece0df1249d3c793de3774f8c7",
                "sha256:d8ecd059fdaf60c1963c58ceb8997b32e9dc1b911f5da5307aab614f1ce5c2fb",
                "sha256:da2b52b37dad6d9ec64e653637a096905b258d2fc2b984c41ae7d08b938a67e4",
                "sha256:e87f0b2c78157e12d7686b27d63c070fd65d994e8ddae6f328e0dcf4a0cd007e",
                "sha256:edca80cbfb2b68d7b56930b84a0e45ae1694aeba0541f798e908a49d66b837f1",
                "sha256:f379abd2f1e3dddb2b61bc67977a6b5a0a3f7485538bcc6f39ec76163891ee48",
                "sha256:fe4c15f6c9285dc54ce6553a3ce908ed37c8f3825b5a51a15c91442bb955b868"
            ],
            "markers": "python_version >= '3.8'",
            "version": "==10.2.0"
        },
        "platformdirs": {
            "hashes": [
                "sha256:0614df2a2f37e1a662acbd8e2b25b92ccf8632929bc6d43467e17fe89c75e068",
                "sha256:ef0cc731df711022c174543cb70a9b5bd22e5a9337c8624ef2c2ceb8ddad8768"
            ],
            "version": "==4.2.0"
        },
        "pluggy": {
            "hashes": [
                "sha256:7db9f7b503d67d1c5b95f59773ebb58a8c1c288129a88665838012cfb07b8981",
                "sha256:8c85c2876142a764e5b7548e7d9a0e0ddb46f5185161049a79b7e974454223be"
            ],
            "version": "==1.4.0"
        },
        "psutil": {
            "hashes": [
                "sha256:02615ed8c5ea222323408ceba16c60e99c3f91639b07da6373fb7e6539abc56d",
                "sha256:05806de88103b25903dff19bb6692bd2e714ccf9e668d050d144012055cbca73",
                "sha256:26bd09967ae00920df88e0352a91cff1a78f8d69b3ecabbfe733610c0af486c8",
                "sha256:27cc40c3493bb10de1be4b3f07cae4c010ce715290a5be22b98493509c6299e2",
                "sha256:36f435891adb138ed3c9e58c6af3e2e6ca9ac2f365efe1f9cfef2794e6c93b4e",
                "sha256:50187900d73c1381ba1454cf40308c2bf6f34268518b3f36a9b663ca87e65e36",
                "sha256:611052c4bc70432ec770d5d54f64206aa7203a101ec273a0cd82418c86503bb7",
                "sha256:6be126e3225486dff286a8fb9a06246a5253f4c7c53b475ea5f5ac934e64194c",
                "sha256:7d79560ad97af658a0f6adfef8b834b53f64746d45b403f225b85c5c2c140eee",
                "sha256:8cb6403ce6d8e047495a701dc7c5bd788add903f8986d523e3e20b98b733e421",
                "sha256:8db4c1b57507eef143a15a6884ca10f7c73876cdf5d51e713151c1236a0e68cf",
                "sha256:aee678c8720623dc456fa20659af736241f575d79429a0e5e9cf88ae0605cc81",
                "sha256:bc56c2a1b0d15aa3eaa5a60c9f3f8e3e565303b465dbf57a1b730e7a2b9844e0",
                "sha256:bd1184ceb3f87651a67b2708d4c3338e9b10c5df903f2e3776b62303b26cb631",
                "sha256:d06016f7f8625a1825ba3732081d77c94589dca78b7a3fc072194851e88461a4",
                "sha256:d16bbddf0693323b8c6123dd804100241da461e41d6e332fb0ba6058f630f8c8"
            ],
            "version": "==5.9.8"
        },
        "pyasn1": {
            "hashes": [
                "sha256:4439847c58d40b1d0a573d07e3856e95333f1976294494c325775aeca506eb58",
                "sha256:6d391a96e59b23130a5cfa74d6fd7f388dbbe26cc8f1edf39fdddf08d9d6676c"
            ],
            "markers": "python_version >= '2.7' and python_version not in '3.0, 3.1, 3.2, 3.3, 3.4, 3.5'",
            "version": "==0.5.1"
        },
        "pyasn1-modules": {
            "hashes": [
                "sha256:5bd01446b736eb9d31512a30d46c1ac3395d676c6f3cafa4c03eb54b9925631c",
                "sha256:d3ccd6ed470d9ffbc716be08bd90efbd44d0734bc9303818f7336070984a162d"
            ],
<<<<<<< HEAD
            "markers": "python_version >= '3.6'",
            "version": "==3.1.2"
=======
            "markers": "python_version >= '2.7' and python_version not in '3.0, 3.1, 3.2, 3.3, 3.4, 3.5'",
            "version": "==0.3.0"
>>>>>>> 552fbfee
        },
        "pydantic": {
            "hashes": [
                "sha256:01aea3a42c13f2602b7ecbbea484a98169fb568ebd9e247593ea05f01b884b2e",
                "sha256:0cd181f1d0b1d00e2b705f1bf1ac7799a2d938cce3376b8007df62b29be3c2c6",
                "sha256:10a86d8c8db68086f1e30a530f7d5f83eb0685e632e411dbbcf2d5c0150e8dcd",
                "sha256:193924c563fae6ddcb71d3f06fa153866423ac1b793a47936656e806b64e24ca",
                "sha256:464855a7ff7f2cc2cf537ecc421291b9132aa9c79aef44e917ad711b4a93163b",
                "sha256:516f1ed9bc2406a0467dd777afc636c7091d71f214d5e413d64fef45174cfc7a",
                "sha256:6434b49c0b03a51021ade5c4daa7d70c98f7a79e95b551201fff682fc1661245",
                "sha256:64d34ab766fa056df49013bb6e79921a0265204c071984e75a09cbceacbbdd5d",
                "sha256:670bb4683ad1e48b0ecb06f0cfe2178dcf74ff27921cdf1606e527d2617a81ee",
                "sha256:68792151e174a4aa9e9fc1b4e653e65a354a2fa0fed169f7b3d09902ad2cb6f1",
                "sha256:701daea9ffe9d26f97b52f1d157e0d4121644f0fcf80b443248434958fd03dc3",
                "sha256:7d45fc99d64af9aaf7e308054a0067fdcd87ffe974f2442312372dfa66e1001d",
                "sha256:80b1fab4deb08a8292d15e43a6edccdffa5377a36a4597bb545b93e79c5ff0a5",
                "sha256:82dffb306dd20bd5268fd6379bc4bfe75242a9c2b79fec58e1041fbbdb1f7914",
                "sha256:8c7f51861d73e8b9ddcb9916ae7ac39fb52761d9ea0df41128e81e2ba42886cd",
                "sha256:950ce33857841f9a337ce07ddf46bc84e1c4946d2a3bba18f8280297157a3fd1",
                "sha256:976cae77ba6a49d80f461fd8bba183ff7ba79f44aa5cfa82f1346b5626542f8e",
                "sha256:9f6f0fd68d73257ad6685419478c5aece46432f4bdd8d32c7345f1986496171e",
                "sha256:a7cd2251439988b413cb0a985c4ed82b6c6aac382dbaff53ae03c4b23a70e80a",
                "sha256:abfb7d4a7cd5cc4e1d1887c43503a7c5dd608eadf8bc615413fc498d3e4645cd",
                "sha256:ae150a63564929c675d7f2303008d88426a0add46efd76c3fc797cd71cb1b46f",
                "sha256:b0f85904f73161817b80781cc150f8b906d521fa11e3cdabae19a581c3606209",
                "sha256:b4a849d10f211389502059c33332e91327bc154acc1845f375a99eca3afa802d",
                "sha256:c15582f9055fbc1bfe50266a19771bbbef33dd28c45e78afbe1996fd70966c2a",
                "sha256:c230c0d8a322276d6e7b88c3f7ce885f9ed16e0910354510e0bae84d54991143",
                "sha256:cc1dde4e50a5fc1336ee0581c1612215bc64ed6d28d2c7c6f25d2fe3e7c3e918",
                "sha256:cf135c46099ff3f919d2150a948ce94b9ce545598ef2c6c7bf55dca98a304b52",
                "sha256:cfc83c0678b6ba51b0532bea66860617c4cd4251ecf76e9846fa5a9f3454e97e",
                "sha256:d2a5ebb48958754d386195fe9e9c5106f11275867051bf017a8059410e9abf1f",
                "sha256:d71e69699498b020ea198468e2480a2f1e7433e32a3a99760058c6520e2bea7e",
                "sha256:d75ae19d2a3dbb146b6f324031c24f8a3f52ff5d6a9f22f0683694b3afcb16fb",
                "sha256:dfe2507b8ef209da71b6fb5f4e597b50c5a34b78d7e857c4f8f3115effaef5fe",
                "sha256:e0cfe895a504c060e5d36b287ee696e2fdad02d89e0d895f83037245218a87fe",
                "sha256:e79e999e539872e903767c417c897e729e015872040e56b96e67968c3b918b2d",
                "sha256:ecbbc51391248116c0a055899e6c3e7ffbb11fb5e2a4cd6f2d0b93272118a209",
                "sha256:f4a2b50e2b03d5776e7f21af73e2070e1b5c0d0df255a827e7c632962f8315af"
            ],
            "markers": "python_version >= '3.7'",
            "version": "==1.10.7"
        },
        "pydot": {
            "hashes": [
                "sha256:248081a39bcb56784deb018977e428605c1c758f10897a339fce1dd728ff007d",
                "sha256:66c98190c65b8d2e2382a441b4c0edfdb4f4c025ef9cb9874de478fb0793a451"
            ],
            "version": "==1.4.2"
        },
        "pyhamcrest": {
            "hashes": [
                "sha256:412e00137858f04bde0729913874a48485665f2d36fe9ee449f26be864af9316",
                "sha256:7ead136e03655af85069b6f47b23eb7c3e5c221aa9f022a4fbb499f5b7308f29"
            ],
            "markers": "python_version >= '3.5'",
            "version": "==2.0.2"
        },
        "pyjwt": {
            "hashes": [
                "sha256:69285c7e31fc44f68a1feb309e948e0df53259d579295e6cfe2b1792329f05fd",
                "sha256:d83c3d892a77bbb74d3e1a2cfa90afaadb60945205d1095d9221f04466f64c14"
            ],
            "markers": "python_version >= '3.7'",
            "version": "==2.6.0"
        },
        "pylint": {
            "hashes": [
                "sha256:0d4c286ef6d2f66c8bfb527a7f8a629009e42c99707dec821a03e1b51a4c1496",
                "sha256:60ed5f3a9ff8b61839ff0348b3624ceeb9e6c2a92c514d81c9cc273da3b6bcda"
            ],
            "version": "==3.0.2"
        },
        "pylint-django": {
            "hashes": [
                "sha256:2f339e4bf55776958283395c5139c37700c91bd5ef1d8251ef6ac88b5abbba9b",
                "sha256:5abd5c2228e0e5e2a4cb6d0b4fc1d1cef1e773d0be911412f4dd4fc1a1a440b7"
            ],
            "version": "==2.5.5"
        },
        "pylint-plugin-utils": {
            "hashes": [
                "sha256:ae11664737aa2effbf26f973a9e0b6779ab7106ec0adc5fe104b0907ca04e507",
                "sha256:d3cebf68a38ba3fba23a873809155562571386d4c1b03e5b4c4cc26c3eee93e4"
            ],
            "version": "==0.8.2"
        },
        "pyotp": {
            "hashes": [
                "sha256:346b6642e0dbdde3b4ff5a930b664ca82abfa116356ed48cc42c7d6590d36f63",
                "sha256:81c2e5865b8ac55e825b0358e496e1d9387c811e85bb40e71a3b29b288963612"
            ],
            "markers": "python_version >= '3.7'",
            "version": "==2.9.0"
        },
        "pyparsing": {
            "hashes": [
                "sha256:2b020ecf7d21b687f219b71ecad3631f644a47f01403fa1d1036b0c6416d70fb",
                "sha256:5026bae9a10eeaefb61dab2f09052b9f4307d44aee4eda64b309723d8d206bbc"
            ],
            "version": "==3.0.9"
        },
        "pypdf2": {
            "hashes": [
                "sha256:6315e7a6bd49afd695925c243d72876e2dbfb774ecd551b3115e87d18df29599",
                "sha256:9122a6441f6c10b92b0262a95f9c04f552fe4498f26e7dc6e3d26fc0a58153ce"
            ],
            "markers": "python_version >= '3.6'",
            "version": "==2.10.6"
        },
        "pypng": {
            "hashes": [
                "sha256:4a43e969b8f5aaafb2a415536c1a8ec7e341cd6a3f957fd5b5f32a4cfeed902c",
                "sha256:739c433ba96f078315de54c0db975aee537cbc3e1d0ae4ed9aab0ca1e427e2c1"
            ],
            "version": "==0.20220715.0"
        },
        "pytest": {
            "hashes": [
                "sha256:c7c6ca206e93355074ae32f7403e8ea12163b1163c976fee7d4d84027c162be5",
                "sha256:d45e0952f3727241918b8fd0f376f5ff6b301cc0777c6f9a556935c92d8a7d42"
            ],
            "markers": "python_version >= '3.7'",
            "version": "==7.2.1"
        },
        "pytest-cov": {
            "hashes": [
                "sha256:3904b13dfbfec47f003b8e77fd5b589cd11904a21ddf1ab38a64f204d6a10ef6",
                "sha256:6ba70b9e97e69fcc3fb45bfeab2d0a138fb65c4d0d6a41ef33983ad114be8c3a"
            ],
            "index": "pypi",
            "markers": "python_version >= '3.7'",
            "version": "==4.1.0"
        },
        "pytest-django": {
            "hashes": [
                "sha256:c60834861933773109334fe5a53e83d1ef4828f2203a1d6a0fa9972f4f75ab3e",
                "sha256:d9076f759bb7c36939dbdd5ae6633c18edfc2902d1a69fdbefd2426b970ce6c2"
            ],
            "version": "==4.5.2"
        },
        "pytest-env": {
            "hashes": [
                "sha256:8c0605ae09a5b7e41c20ebcc44f2c906eea9654095b4b0c342b3814bcc3a8492",
                "sha256:d7b2f5273ec6d1e221757998bc2f50d2474ed7d0b9331b92556011fadc4e9abf"
            ],
            "version": "==0.8.1"
        },
        "pytest-mock": {
            "hashes": [
                "sha256:0972719a7263072da3a21c7f4773069bcc7486027d7e8e1f81d98a47e701bc4f",
                "sha256:31a40f038c22cad32287bb43932054451ff5583ff094bca6f675df2f8bc1a6e9"
            ],
            "index": "pypi",
            "markers": "python_version >= '3.8'",
            "version": "==3.12.0"
        },
        "pytest-order": {
            "hashes": [
                "sha256:944f86b6d441aa7b1da80f801c6ab65b84bbeba472d0a7a12eb43ba26650101a",
                "sha256:9d65c3b6dc6d6ee984d6ae2c6c4aa4f1331e5b915116219075c888c8bcbb93b8"
            ],
            "index": "pypi",
            "markers": "python_version >= '3.6'",
            "version": "==1.2.0"
        },
        "pytest-xdist": {
            "extras": [
                "psutil"
            ],
            "hashes": [
                "sha256:cbb36f3d67e0c478baa57fa4edc8843887e0f6cfc42d677530a36d7472b32d8a",
                "sha256:d075629c7e00b611df89f490a5063944bee7a4362a5ff11c7cc7824a03dfce24"
            ],
            "version": "==3.5.0"
        },
        "python-dateutil": {
            "hashes": [
                "sha256:0123cacc1627ae19ddf3c27a5de5bd67ee4586fbdd6440d9748f8abb483d3e86",
                "sha256:961d03dc3453ebbc59dbdea9e4e11c5651520a876d0f4db161e8674aae935da9"
            ],
            "markers": "python_version >= '2.7' and python_version not in '3.0, 3.1, 3.2, 3.3'",
            "version": "==2.8.2"
        },
        "pytz": {
            "hashes": [
                "sha256:2a29735ea9c18baf14b448846bde5a48030ed267578472d8955cd0e7443a9812",
                "sha256:328171f4e3623139da4983451950b28e95ac706e13f3f2630a879749e7a8b319"
            ],
            "version": "==2024.1"
        },
        "pyvirtualdisplay": {
            "hashes": [
                "sha256:09755bc3ceb6eb725fb07eca5425f43f2358d3bf08e00d2a9b792a1aedd16159",
                "sha256:40d4b8dfe4b8de8552e28eb367647f311f88a130bf837fe910e7f180d5477f0e"
            ],
            "index": "pypi",
            "version": "==3.0"
        },
        "pyyaml": {
            "hashes": [
                "sha256:08682f6b72c722394747bddaf0aa62277e02557c0fd1c42cb853016a38f8dedf",
                "sha256:0f5f5786c0e09baddcd8b4b45f20a7b5d61a7e7e99846e3c799b05c7c53fa696",
                "sha256:129def1b7c1bf22faffd67b8f3724645203b79d8f4cc81f674654d9902cb4393",
                "sha256:294db365efa064d00b8d1ef65d8ea2c3426ac366c0c4368d930bf1c5fb497f77",
                "sha256:3b2b1824fe7112845700f815ff6a489360226a5609b96ec2190a45e62a9fc922",
                "sha256:3bd0e463264cf257d1ffd2e40223b197271046d09dadf73a0fe82b9c1fc385a5",
                "sha256:4465124ef1b18d9ace298060f4eccc64b0850899ac4ac53294547536533800c8",
                "sha256:49d4cdd9065b9b6e206d0595fee27a96b5dd22618e7520c33204a4a3239d5b10",
                "sha256:4e0583d24c881e14342eaf4ec5fbc97f934b999a6828693a99157fde912540cc",
                "sha256:5accb17103e43963b80e6f837831f38d314a0495500067cb25afab2e8d7a4018",
                "sha256:607774cbba28732bfa802b54baa7484215f530991055bb562efbed5b2f20a45e",
                "sha256:6c78645d400265a062508ae399b60b8c167bf003db364ecb26dcab2bda048253",
                "sha256:72a01f726a9c7851ca9bfad6fd09ca4e090a023c00945ea05ba1638c09dc3347",
                "sha256:74c1485f7707cf707a7aef42ef6322b8f97921bd89be2ab6317fd782c2d53183",
                "sha256:895f61ef02e8fed38159bb70f7e100e00f471eae2bc838cd0f4ebb21e28f8541",
                "sha256:8c1be557ee92a20f184922c7b6424e8ab6691788e6d86137c5d93c1a6ec1b8fb",
                "sha256:bb4191dfc9306777bc594117aee052446b3fa88737cd13b7188d0e7aa8162185",
                "sha256:bfb51918d4ff3d77c1c856a9699f8492c612cde32fd3bcd344af9be34999bfdc",
                "sha256:c20cfa2d49991c8b4147af39859b167664f2ad4561704ee74c1de03318e898db",
                "sha256:cb333c16912324fd5f769fff6bc5de372e9e7a202247b48870bc251ed40239aa",
                "sha256:d2d9808ea7b4af864f35ea216be506ecec180628aced0704e34aca0b040ffe46",
                "sha256:d483ad4e639292c90170eb6f7783ad19490e7a8defb3e46f97dfe4bacae89122",
                "sha256:dd5de0646207f053eb0d6c74ae45ba98c3395a571a2891858e87df7c9b9bd51b",
                "sha256:e1d4970ea66be07ae37a3c2e48b5ec63f7ba6804bdddfdbd3cfd954d25a82e63",
                "sha256:e4fac90784481d221a8e4b1162afa7c47ed953be40d31ab4629ae917510051df",
                "sha256:fa5ae20527d8e831e8230cbffd9f8fe952815b2b7dae6ffec25318803a7528fc",
                "sha256:fd7f6999a8070df521b6384004ef42833b9bd62cfee11a09bda1079b4b704247",
                "sha256:fdc842473cd33f45ff6bce46aea678a54e3d21f1b61a7750ce3c498eedfe25d6",
                "sha256:fe69978f3f768926cfa37b867e3843918e012cf83f680806599ddce33c2c68b0"
            ],
            "index": "pypi",
            "markers": "python_version >= '2.7' and python_version not in '3.0, 3.1, 3.2, 3.3, 3.4, 3.5'",
            "version": "==5.4.1"
        },
        "qrcode": {
            "hashes": [
                "sha256:581dca7a029bcb2deef5d01068e39093e80ef00b4a61098a2182eac59d01643a",
                "sha256:9dd969454827e127dbd93696b20747239e6d540e082937c90f14ac95b30f5845"
            ],
            "markers": "python_version >= '3.7'",
            "version": "==7.4.2"
        },
        "rapid-router": {
            "hashes": [
                "sha256:be846a3c159881f69899206019ad13a9953295b8a4d5038add1527e174be44e0",
                "sha256:e63c5e18a3fc4feb2634e243179e6c434980c9dbc19e7ddfc1a0662f8f954bd3"
            ],
            "version": "==5.16.13"
        },
        "reportlab": {
            "hashes": [
                "sha256:0b94e4f65a5f77a631cc010c9a7892d69e33f3251b760639dcc76420e138ce95",
                "sha256:11a71c314183532d889ad4b3941f61c3fe4bfdda769c768a7f02d93cb69dd1bb",
                "sha256:149718c3eaee937f28094325f0dd9ae1add3172c2dacbb93ff5403f37c9d3c57",
                "sha256:21d6b6bcdecee9c7ce047156d0553a30d736b8172629e4c0fcacab35ba261f3b",
                "sha256:269c59e508df08be498ab9e5278addb2cc16989677a03f800b17f8a31f8c5cc7",
                "sha256:36568d3cb4101a210c4d821d9101635c2ef6e06bd649335938c01eb197f50c5d",
                "sha256:3cb0da4975dbade6cc2ea6b0b0b17578af266dc3f669e959648f3306af993369",
                "sha256:48eadd93237c7e2739525c74cf6615dd6c1a767c839f4b0d7c12167dc0b09911",
                "sha256:57add04824bca89a130f9d428ace1b003cce4061386e0ec2a1b45b554ffe7aa3",
                "sha256:58ea3471b9b4b8e7952bd357e8487789da11213470be328ffb3e5b7d7690c2c7",
                "sha256:5a460f4c0c30bdf9d7bef46a816671a4386a9253670a53d35c694c666544261f",
                "sha256:6172481e8acffcf72042653e977281fbd807a41705a39456d92d2606d8b8c5e2",
                "sha256:65b441e22d8fe93154567a30662d8539e639b78142815afcaf92b388846eb3c1",
                "sha256:6ea46fef07c588fef84d1164d4788fef322b39feb2bfb2df0a0706181dff79b8",
                "sha256:6f75d33f7a3720cf47371ab63ced0f0ebd1aeb6db19386ae92f8977a09be9611",
                "sha256:6fdac930dfdc6227720545ec44fdb396e92d53ec227a6f5ae58cc8cb9a6cbe89",
                "sha256:701290747662d2b3be49fc0de33898ecc9ce3fafe0e2887d406e24693465e5ae",
                "sha256:753485bb2b18cbd11340e227e4aaf9bde3bb64f83406dfa011e92ad0231a42c9",
                "sha256:7b690bc30f58931b0abd47635d93a43a82d67972e83a6511cc8adbcd7da25310",
                "sha256:7efdf68e97e8fea8683bfc17f25747fefbda729b9018bc2e3221658ac41ee0bd",
                "sha256:7ff89011b5ee30209b3106641e3b7b4959f10aa6e9d6f3030205123c178f605d",
                "sha256:8260c002e4845a5af65908d5ee2099bcc25a16c7646c5c417fa27f1e4b844bc1",
                "sha256:8e4983486d419daa45cade40874bb869976e27ba11f77fb4b9ae32417284ade7",
                "sha256:8f00175f8e12e6f7d3a01309de6d7008fac94a2cdce6837ad066f0961472c9e5",
                "sha256:9f869286fcefa7f8e89e38448309891ff110ad74f58a7317ec204f3d4b8ad5f5",
                "sha256:a0330322c6c8123745ac7667fcc6ae3e0de3b73c15bdfaa28c788a9eaa0f50da",
                "sha256:a043cff1781ddb2a0ba0e8e760a79fc5be2430957c4f2a1f51bd4528cc53178f",
                "sha256:a477f652e6c417ad40387a8498d9ad827421006f156aab16f67adc9b81699a72",
                "sha256:a4dbc28fede7f504b9ac65ce9cbea35585e999d63f9fa68bc73f5a75b4929302",
                "sha256:afb418409e0d323c6cb5e3be7ea4d14dfbf8a07eb03ab0b0062904cacf819878",
                "sha256:b0d91663d450c11404ec189ebc5a4abdf20f7c4eca5954a920427cdbf5601525",
                "sha256:ba6f533b262f4ee1636b754992bb2fb349df0500d765ac9be014a375c047f4db",
                "sha256:bbdbba1ec3498b17eefca14d424ee90bb95b53e1423ecb22f1c17733c3406559",
                "sha256:ca8eb7a6607f8a664187a330bab9f8d11c9f81ed885e063dfbb29a130944a72a",
                "sha256:cca2d4c783f985b91b98e80d09ac79b6ed3f317a729cba5ba86edfe5eb9a2d9c",
                "sha256:d59e62faa03003be81aa14d37ac34ea110e5ac59c8678fd4c0daa7d8b8f42096",
                "sha256:d95fc8bc177a009053548c6d851a513b2147c465a5e8fea82287ea22d6825c4e",
                "sha256:dbddadca6f08212732e83a60e30a42cfc7d2695892cedea208b3c3e7131c9993",
                "sha256:e13a4e81761636591f5b60104f6e1eec70832ffd9aa781db68d7ebb576970d4b",
                "sha256:e28a8d9cf462e2b4c9e71abd0630f9ec245d88b976b283b0dbb4602c9ddb3938",
                "sha256:e5949f3b4e207fa7901c0cc3b49470b2a3372617a47dfbc892db31c2b56af296",
                "sha256:e98965c6e60d76ff63989d9400ae8e65efd67c665d785b377f438f166a57c053",
                "sha256:f1993a68c0edc45895d3df350d01b0456efe79aaf309cef777762742be501f2a",
                "sha256:faeebde62f0f6ad86985bec5685411260393d2eb7ba907972da56af586b644e8",
                "sha256:ff09a0a1e5cef05309ac09dfc5185e8151d927bcf45470d2f540c96260f8a355"
            ],
            "index": "pypi",
            "markers": "python_version >= '3.7' and python_version < '4'",
            "version": "==3.6.13"
        },
        "requests": {
            "hashes": [
                "sha256:58cd2187c01e70e6e26505bca751777aa9f2ee0b7f4300988b709f44e013003f",
                "sha256:942c5a758f98d790eaed1a29cb6eefc7ffb0d1cf7af05c3d2791656dbd6ad1e1"
            ],
            "index": "pypi",
            "markers": "python_version >= '3.7'",
            "version": "==2.31.0"
        },
        "requests-oauthlib": {
            "hashes": [
                "sha256:2577c501a2fb8d05a304c09d090d6e47c306fef15809d102b327cf8364bddab5",
                "sha256:75beac4a47881eeb94d5ea5d6ad31ef88856affe2332b9aafb52c6452ccf0d7a"
            ],
            "markers": "python_version >= '2.7' and python_version not in '3.0, 3.1, 3.2, 3.3'",
            "version": "==1.3.1"
        },
        "responses": {
            "hashes": [
                "sha256:15c63ad16de13ee8e7182d99c9334f64fd81f1ee79f90748d527c28f7ca9dd51",
                "sha256:380cad4c1c1dc942e5e8a8eaae0b4d4edf708f4f010db8b7bcfafad1fcd254ff"
            ],
            "index": "pypi",
            "markers": "python_version >= '3.7'",
            "version": "==0.18.0"
        },
        "rsa": {
            "hashes": [
                "sha256:90260d9058e514786967344d0ef75fa8727eed8a7d2e43ce9f4bcf1b536174f7",
                "sha256:e38464a49c6c85d7f1351b0126661487a7e0a14a50f1675ec50eb34d4f20ef21"
            ],
            "markers": "python_version >= '3.6' and python_version < '4'",
            "version": "==4.9"
        },
        "selenium": {
            "hashes": [
                "sha256:2d7131d7bc5a5b99a2d9b04aaf2612c411b03b8ca1b1ee8d3de5845a9be2cb3c",
                "sha256:deaf32b60ad91a4611b98d8002757f29e6f2c2d5fcaf202e1c9ad06d6772300d"
            ],
            "index": "pypi",
            "version": "==3.141.0"
        },
        "setuptools": {
            "hashes": [
                "sha256:d0b9a8433464d5800cbe05094acf5c6d52a91bfac9b52bcfc4d41382be5d5d31",
                "sha256:e197a19aa8ec9722928f2206f8de752def0e4c9fc6953527360d1c36d94ddb2f"
            ],
            "markers": "python_version >= '3.7'",
            "version": "==65.5.1"
        },
        "six": {
            "hashes": [
                "sha256:1e61c37477a1626458e36f7b1d82aa5c9b094fa4802892072e49de9c60c4c926",
                "sha256:8abb2f1d86890a2dfb989f9a77cfcfd3e47c2a354b01111771326f8aa26e0254"
            ],
            "markers": "python_version >= '2.7' and python_version not in '3.0, 3.1, 3.2, 3.3'",
            "version": "==1.16.0"
        },
        "snapshottest": {
            "hashes": [
                "sha256:9b177cffe0870c589df8ddbee0a770149c5474b251955bdbde58b7f32a4ec429",
                "sha256:bbcaf81d92d8e330042e5c928e13d9f035e99e91b314fe55fda949c2f17b653c"
            ],
            "index": "pypi",
            "version": "==0.6.0"
        },
        "sortedcontainers": {
            "hashes": [
                "sha256:25caa5a06cc30b6b83d11423433f65d1f9d76c4c6a0c90e3379eaa43b9bfdb88",
                "sha256:a163dcaede0f1c021485e957a39245190e74249897e2ae4b2aa38595db237ee0"
            ],
            "version": "==2.4.0"
        },
        "sqlparse": {
            "hashes": [
                "sha256:5430a4fe2ac7d0f93e66f1efc6e1338a41884b7ddf2a350cedd20ccc4d9d28f3",
                "sha256:d446183e84b8349fa3061f0fe7f06ca94ba65b426946ffebe6e3e8295332420c"
            ],
            "index": "pypi",
            "markers": "python_version >= '3.5'",
            "version": "==0.4.4"
        },
        "tablib": {
            "extras": [
                "html",
                "ods",
                "xls",
                "xlsx",
                "yaml"
            ],
            "hashes": [
                "sha256:9821caa9eca6062ff7299fa645e737aecff982e6b2b42046928a6413c8dabfd9",
                "sha256:f6661dfc45e1d4f51fa8a6239f9c8349380859a5bfaa73280645f046d6c96e33"
            ],
            "markers": "python_version >= '3.8'",
            "version": "==3.5.0"
        },
        "termcolor": {
            "hashes": [
                "sha256:9297c0df9c99445c2412e832e882a7884038a25617c60cea2ad69488d4040d63",
                "sha256:aab9e56047c8ac41ed798fa36d892a37aca6b3e9159f3e0c24bc64a9b3ac7b7a"
            ],
            "markers": "python_version >= '3.8'",
            "version": "==2.4.0"
        },
        "tomli": {
            "hashes": [
                "sha256:939de3e7a6161af0c887ef91b7d41a53e7c5a1ca976325f429cb46ea9bc30ecc",
                "sha256:de526c12914f0c550d15924c62d72abc48d6fe7364aa87328337a31007fe8a4f"
            ],
            "version": "==2.0.1"
        },
        "tomlkit": {
            "hashes": [
                "sha256:75baf5012d06501f07bee5bf8e801b9f343e7aac5a92581f20f80ce632e6b5a4",
                "sha256:b0a645a9156dc7cb5d3a1f0d4bab66db287fcb8e0430bdd4664a095ea16414ba"
            ],
            "version": "==0.12.3"
        },
        "types-pytz": {
            "hashes": [
                "sha256:9679eef0365db3af91ef7722c199dbb75ee5c1b67e3c4dd7bfbeb1b8a71c21a3",
                "sha256:c93751ee20dfc6e054a0148f8f5227b9a00b79c90a4d3c9f464711a73179c89e"
            ],
            "version": "==2024.1.0.20240203"
        },
        "types-pyyaml": {
            "hashes": [
                "sha256:334373d392fde0fdf95af5c3f1661885fa10c52167b14593eb856289e1855062",
                "sha256:c05bc6c158facb0676674b7f11fe3960db4f389718e19e62bd2b84d6205cfd24"
            ],
            "version": "==6.0.12.12"
        },
        "types-requests": {
            "hashes": [
                "sha256:03a28ce1d7cd54199148e043b2079cdded22d6795d19a2c2a6791a4b2b5e2eb5",
                "sha256:9592a9a4cb92d6d75d9b491a41477272b710e021011a2a3061157e2fb1f1a5d1"
            ],
            "version": "==2.31.0.20240125"
        },
        "typing-extensions": {
            "hashes": [
                "sha256:23478f88c37f27d76ac8aee6c905017a143b0b1b886c3c9f66bc2fd94f9f5783",
                "sha256:af72aea155e91adfc61c3ae9e0e342dbc0cba726d6cba4b6c72c1f34e47291cd"
            ],
            "markers": "python_version >= '3.8'",
            "version": "==4.9.0"
        },
        "tzdata": {
            "hashes": [
                "sha256:aa3ace4329eeacda5b7beb7ea08ece826c28d761cda36e747cfbf97996d39bf3",
                "sha256:dd54c94f294765522c77399649b4fefd95522479a664a0cec87f41bebc6148c9"
            ],
            "markers": "python_version >= '2'",
            "version": "==2023.4"
        },
        "urllib3": {
            "hashes": [
                "sha256:051d961ad0c62a94e50ecf1af379c3aba230c66c710493493560c0c223c49f20",
                "sha256:ce3711610ddce217e6d113a2732fafad960a03fd0318c91faa79481e35c11224"
            ],
            "markers": "python_version >= '3.8'",
            "version": "==2.2.0"
        },
        "wasmer": {
            "hashes": [
                "sha256:1e63d16bd6e2e2272d8721647831de5c537e0bb08002ee6d7abf167ec02d5178",
                "sha256:20b5190112e2e94a8947967f2bc683c9685855d0f34130d8434c87a55216a3bd",
                "sha256:214d9a3cfb577ea9449eb2b5f13adceae34c55365e4c3d930066beb86a7f67bc",
                "sha256:2caf8c67feae9cd4246421551036917811c446da4f27ad4c989521ef42751931",
                "sha256:85e6a5bf44853e8e6a12e947ee3412da9e84f7ce49fc165ba5dbd293e9c5c405",
                "sha256:a0a4730ec4907a4cb0d9d4a77ea2608c2c814f22a22b73fc80be0f110e014836",
                "sha256:a182a6eca9b46d895b4985fc822fab8da3d2f84fab74ca27e55a7430a7fcf336",
                "sha256:aa112198b743cff2e391230436813fb4b244a24443e37866522b7197e3a034da",
                "sha256:ab1ae980021e5ec0bf0c6cdd3b979b1d15a5f3eb2b8a32da8dcb1156e4a1e484",
                "sha256:b9e5605552bd7d2bc6337519b176defe83bc69b98abf3caaaefa4f7ec231d18a",
                "sha256:c0b37117f6d3ff51ee96431c7d224d99799b08d174e30fcd0fcd7e2e3cb8140c",
                "sha256:c2af4b907ae2dabcac41e316e811d5937c93adf1f8b05c5d49427f8ce0f37630",
                "sha256:d0d93aec6215893d33e803ef0a8d37bf948c585dd80ba0e23a83fafee820bc03",
                "sha256:ee442f0970f40ec5e32011c92fd753fb2061da0faa13de13fafc730c31be34e3"
            ],
            "version": "==1.1.0"
        },
        "wasmer-compiler-cranelift": {
            "hashes": [
                "sha256:157d87cbd1d04adbad55b50cb4bedc28e444caf74797fd96df17390667e58699",
                "sha256:200fea80609cfb088457327acf66d5aa61f4c4f66b5a71133ada960b534c7355",
                "sha256:2a4349b1ddd727bd46bc5ede741839dcfc5153c52f064a83998c4150d5d4a85c",
                "sha256:32fe38614fccc933da77ee4372904a5fa9c12b859209a2e4048a8284c4c371f2",
                "sha256:405546ee864ac158a4107f374dfbb1c8d6cfb189829bdcd13050143a4bd98f28",
                "sha256:447285402e366a34667a674db70458c491acd6940b797c175c0b0027f48e64bb",
                "sha256:55a524985179f6b7b88ac973e8fac5a2574d3b125a966fba75fedd5a2525e484",
                "sha256:7d9c782b7721789b16e303b7e70c59df370896dd62b77e2779e3a44b4e1aa20c",
                "sha256:9697ae082317a56776df8ff7df8c922eac38488ef38d3478fe5f0ca144c185ab",
                "sha256:9869910179f39696a020edc5689f7759257ac1cce569a7a0fcf340c59788baad",
                "sha256:bd03db5a916ead51b442c66acad38847dfe127cf90b2019b1680f1920c4f8d06",
                "sha256:bdf75af9ef082e6aeb752550f694273340ece970b65099e0746db0f972760d11",
                "sha256:ff25fc99ebafa04a6c271d08a90d17b927930e3019a2b333c7cfb48ba32c6f71",
                "sha256:ff7dd5bd69030b63521c24583bf0f5457cd2580237340b91ce35370f72a4a1cc"
            ],
            "version": "==1.1.0"
        },
        "websocket-client": {
            "hashes": [
                "sha256:10e511ea3a8c744631d3bd77e61eb17ed09304c413ad42cf6ddfa4c7787e8fe6",
                "sha256:f4c3d22fec12a2461427a29957ff07d35098ee2d976d3ba244e688b8b4057588"
            ],
            "markers": "python_version >= '3.8'",
            "version": "==1.7.0"
        },
        "werkzeug": {
            "hashes": [
                "sha256:507e811ecea72b18a404947aded4b3390e1db8f826b494d76550ef45bb3b1dcc",
                "sha256:90a285dc0e42ad56b34e696398b8122ee4c681833fb35b8334a095d82c56da10"
            ],
            "markers": "python_version >= '3.8'",
            "version": "==3.0.1"
        },
        "xlrd": {
            "hashes": [
                "sha256:6a33ee89877bd9abc1158129f6e94be74e2679636b8a205b43b85206c3f0bbdd",
                "sha256:f72f148f54442c6b056bf931dbc34f986fd0c3b0b6b5a58d013c9aef274d0c88"
            ],
            "markers": "python_version >= '2.7' and python_version not in '3.0, 3.1, 3.2, 3.3, 3.4, 3.5'",
            "version": "==2.0.1"
        },
        "xlwt": {
            "hashes": [
                "sha256:a082260524678ba48a297d922cc385f58278b8aa68741596a87de01a9c628b2e",
                "sha256:c59912717a9b28f1a3c2a98fd60741014b06b043936dcecbc113eaaada156c88"
            ],
            "version": "==1.3.0"
        },
        "zipp": {
            "hashes": [
                "sha256:0e923e726174922dce09c53c59ad483ff7bbb8e572e00c7f7c46b88556409f31",
                "sha256:84e64a1c28cf7e91ed2078bb8cc8c259cb19b76942096c8d7b84947690cabaf0"
            ],
            "markers": "python_version >= '3.8'",
            "version": "==3.17.0"
        }
    }
}<|MERGE_RESOLUTION|>--- conflicted
+++ resolved
@@ -1,11 +1,7 @@
 {
     "_meta": {
         "hash": {
-<<<<<<< HEAD
-            "sha256": "f8c1e7358bb8e26d5b19f4fa2e505443e91638cdbfd4ced637523eb6cc358e4e"
-=======
             "sha256": "6ae7e27489a2d7bb282f88822980d097fd377b5ee247f05edd9b05c6654b3472"
->>>>>>> 552fbfee
         },
         "pipfile-spec": 6,
         "requires": {
@@ -172,11 +168,7 @@
         },
         "codeforlife": {
             "git": "https://github.com/ocadotechnology/codeforlife-package-python.git",
-<<<<<<< HEAD
-            "ref": "860daa2bff915495892938a90b80361780524c10"
-=======
             "ref": "9361a531c264e6d637798d93424d818cef6be042"
->>>>>>> 552fbfee
         },
         "codeforlife-portal": {
             "hashes": [
@@ -814,7 +806,6 @@
                 "sha256:a6f5977418eff3b2d5500d54d9db50c8277a368436f4e4f8ddb1be3422870184",
                 "sha256:f91456ead12ab3c6c2e9491cf33ba6d08357d802192379bb482f1033ade496f5"
             ],
-            "markers": "python_version >= '3.6'",
             "version": "==3.1.2"
         },
         "pandas": {
@@ -1313,7 +1304,6 @@
                 "sha256:6a33ee89877bd9abc1158129f6e94be74e2679636b8a205b43b85206c3f0bbdd",
                 "sha256:f72f148f54442c6b056bf931dbc34f986fd0c3b0b6b5a58d013c9aef274d0c88"
             ],
-            "markers": "python_version >= '2.7' and python_version not in '3.0, 3.1, 3.2, 3.3, 3.4, 3.5'",
             "version": "==2.0.1"
         },
         "xlwt": {
@@ -2378,13 +2368,8 @@
                 "sha256:5bd01446b736eb9d31512a30d46c1ac3395d676c6f3cafa4c03eb54b9925631c",
                 "sha256:d3ccd6ed470d9ffbc716be08bd90efbd44d0734bc9303818f7336070984a162d"
             ],
-<<<<<<< HEAD
-            "markers": "python_version >= '3.6'",
-            "version": "==3.1.2"
-=======
             "markers": "python_version >= '2.7' and python_version not in '3.0, 3.1, 3.2, 3.3, 3.4, 3.5'",
             "version": "==0.3.0"
->>>>>>> 552fbfee
         },
         "pydantic": {
             "hashes": [
@@ -2910,7 +2895,6 @@
                 "sha256:6a33ee89877bd9abc1158129f6e94be74e2679636b8a205b43b85206c3f0bbdd",
                 "sha256:f72f148f54442c6b056bf931dbc34f986fd0c3b0b6b5a58d013c9aef274d0c88"
             ],
-            "markers": "python_version >= '2.7' and python_version not in '3.0, 3.1, 3.2, 3.3, 3.4, 3.5'",
             "version": "==2.0.1"
         },
         "xlwt": {
