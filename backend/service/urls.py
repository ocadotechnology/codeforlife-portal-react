--- conflicted
+++ resolved
@@ -14,21 +14,9 @@
     2. Add a URL to urlpatterns:  path('blog/', include('blog.urls'))
 """
 
-<<<<<<< HEAD
-urlpatterns = [
-    path("admin/", admin.site.urls),
-    path("api/", include("portal.urls")),
-    # re_path(
-    #     r".*",
-    #     lambda request: render(request, "portal.html"),
-    #     name="react_app",
-    # ),
-]
-=======
 from codeforlife.urls import service_urlpatterns
 
 urlpatterns = service_urlpatterns(
     api_urls_path="portal.urls",  # TODO: standardize path
     frontend_template_name="portal.html",  # TODO: standardize name
-)
->>>>>>> 198e1903
+)