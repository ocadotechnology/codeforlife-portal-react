--- conflicted
+++ resolved
@@ -25,53 +25,8 @@
 import StudentManagment from '../pages/studentManagment/StudentManagment';
 import ResetPassword from '../pages/resetPassword/ResetPassword';
 import StudentsDashboard from '../pages/studentsDashboard/StudentsDashboard';
-<<<<<<< HEAD
+import TeacherOnboarding from '../pages/teacherOnboarding/TeacherOnboarding';
 import AdditionalClassSettings from '../pages/additionalClassSettings/AdditionalClassSettings';
-
-export const paths = {
-  home: '/',
-  login: {
-    _: '/login',
-    teacher: '/login?userType=teacher',
-    student: '/login?userType=student',
-    independent: '/login?userType=independent'
-  },
-  resetPassword: {
-    _: '/reset-password',
-    teacher: '/reset-password?userType=teacher',
-    independent: '/reset-password?userType=independent'
-  },
-  teachers: '/teachers',
-  students: {
-    _: '/students',
-    dashboard: {
-      _: '/students/dashboard',
-      dependent: '/students/dashboard?userType=dependent',
-      independent: '/students/dashboard?userType=independent'
-    }
-  },
-  register: '/register',
-  emailVerification: '/register/email-verification',
-  aboutUs: '/about-us',
-  codingClubs: '/coding-clubs',
-  getInvolved: '/get-involved',
-  homeLearning: '/home-learning',
-  privacyNotice: '/privacy-notice',
-  termsOfUse: '/terms-of-use',
-  newsletter: '/newsletter',
-  forbidden: '/error/forbidden',
-  pageNotFound: '/error/page-not-found',
-  internalServerError: '/error/internal-server-error',
-  rapidRouter: '/rapid-router',
-  teacherSchool: '/teacher/school',
-  teacherClasses: '/teacher/classes',
-  teacherAccount: '/teacher/account',
-  kurono: '/kurono',
-  teacherClass: '/teacher/class',
-  teacherClassEdit: '/teacher/class/edit'
-};
-=======
-import TeacherOnboarding from '../pages/teacherOnboarding/TeacherOnboarding';
 
 export const paths = _('', {
   login: _('/login', {
@@ -131,7 +86,6 @@
   rapidRouter: _('/rapid-router'),
   kurono: _('/kurono')
 });
->>>>>>> a3e1ed05
 
 const router = createBrowserRouter([
   {
