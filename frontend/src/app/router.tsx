import React from 'react';
import { createBrowserRouter } from 'react-router-dom';

import { path as _ } from 'codeforlife/lib/esm/helpers';

import Home from '../pages/home/Home';
import Login from '../pages/login/Login';
import Teachers from '../pages/teachers/Teachers';
import Students from '../pages/students/Students';
import Register from '../pages/register/Register';
import AboutUs from '../pages/aboutUs/AboutUs';
import CodingClubs from '../pages/codingClubs/CodingClubs';
import GetInvolved from '../pages/getInvolved/GetInvolved';
import HomeLearning from '../pages/homeLearning/HomeLearning';
import PrivacyNotice from '../pages/privacyNotice/PrivacyNotice';
import TermsOfUse from '../pages/termsOfUse/TermsOfUse';
import Newsletter from '../pages/newsletter/Newsletter';
import Error from '../pages/error/Error';
import TeacherSchool from '../pages/teacherDashboard/TeacherSchool';
import TeacherClasses from '../pages/teacherDashboard/TeacherClasses';
import TeacherAccount from '../pages/teacherDashboard/account/TeacherAccount';
import Setup2fa from '../pages/teacherDashboard/account/2fa/Setup2fa';
import BackupTokens from '../pages/teacherDashboard/account/2fa/BackupTokens';
import EmailVerification from '../pages/emailVerification/EmailVerification';
import StudentManagment from '../pages/studentManagment/StudentManagment';
import ResetPassword from '../pages/resetPassword/ResetPassword';
import StudentsDashboard from '../pages/studentsDashboard/StudentsDashboard';
import TeacherOnboarding from '../pages/teacherOnboarding/TeacherOnboarding';
import AdditionalClassSettings from '../pages/additionalClassSettings/AdditionalClassSettings';

<<<<<<< HEAD
=======
import TeacherOnboarding from '../pages/teacherOnboarding/TeacherOnboarding';

>>>>>>> a852c040
export const paths = _('', {
  login: _('/login', {
    teacher: _('/?userType=teacher', {
      login2fa: _('&loginStep=login2fa'),
      backupToken: _('&loginStep=backupToken')
    }),
    student: _('/?userType=student'),
    independent: _('/?userType=independent')
  }),
  resetPassword: _('/reset-password', {
    teacher: _('/?userType=teacher'),
    independent: _('/?userType=independent')
  }),
  teacher: _('/teacher', {
    onboarding: _('/onboarding'),
    dashboard: _('/dashboard', {
      school: _('/school'),
      classes: _('/classes'),
      account: _('/account', {
        twoFA: _('/2fa', {
          setup: _('/setup'),
          backupTokens: _('/backup-tokens')
        })
      })
    })
  }),
  student: _('/student', {
    dashboard: _('/dashboard', {
      dependent: _('/?userType=dependent'),
      independent: _('/?userType=independent')
    })
  }),
  register: _('/register', {
    emailVerification: _('/email-verification')
  }),
  aboutUs: _('/about-us'),
  codingClubs: _('/coding-clubs'),
  getInvolved: _('/get-involved'),
  homeLearning: _('/home-learning'),
  privacyNotice: _('/privacy-notice', {
    privacyNotice: _('/?tab=Privacy+notice'),
    childFriendly: _('/?tab=Child-friendly')
  }),
  termsOfUse: _('/terms-of-use'),
  newsletter: _('/newsletter'),
  error: _('/error', {
<<<<<<< HEAD
    forbidden: _('/?type=forbidden'),
    pageNotFound: _('/?type=pageNotFound'),
    tooManyRequests: _('/?type=tooManyRequests', {
      teacher: _('&userType=teacher'),
      independent: _('&userType=independent'),
      student: _('&userType=student')
    }),
    internalServerError: _('/?type=internalServerError')
  }),
  rapidRouter: _('/rapid-router'),
  kurono: _('/kurono')
});
=======
    forbidden: _('/forbidden'),
    pageNotFound: _('/page-not-found'),
    internalServerError: _('/internal-server-error')
  }),
  rapidRouter: _('/rapid-router'),
  kurono: _('/kurono'),
  teacherClass: _('/teacher/class'),
  teacherClassEdit: _('/teacher/class/edit')
});

>>>>>>> a852c040

const router = createBrowserRouter([
  {
    path: paths._,
    element: <Home />
  },
  {
    path: paths.login._,
    element: <Login />
  },
  {
    path: paths.teacher._,
    element: <Teachers />
  },
  {
    path: paths.teacher.onboarding._,
    element: <TeacherOnboarding />
  },
  {
    path: paths.student._,
    element: <Students />
  },
  {
    path: paths.student.dashboard._,
    element: <StudentsDashboard />
  },
  {
    path: paths.register._,
    element: <Register />
  },
  {
    path: paths.aboutUs._,
    element: <AboutUs />
  },
  {
    path: paths.codingClubs._,
    element: <CodingClubs />
  },
  {
    path: paths.getInvolved._,
    element: <GetInvolved />
  },
  {
    path: paths.homeLearning._,
    element: <HomeLearning />
  },
  {
    path: paths.privacyNotice._,
    element: <PrivacyNotice />
  },
  {
    path: paths.termsOfUse._,
    element: <TermsOfUse />
  },
  {
    path: paths.newsletter._,
    element: <Newsletter />
  },
  // TODO: merge separate error pages into one page with multiple states.
  {
<<<<<<< HEAD
    path: paths.error._,
    element: <Error />
  },
  {
    path: paths.teacher.dashboard.school._,
    element: <TeacherSchool />
  },
  {
    path: paths.teacher.dashboard.classes._,
    element: <TeacherClasses />
  },
  {
    path: paths.teacher.dashboard.account._,
    element: <TeacherAccount />
  },
  {
    path: paths.teacher.dashboard.account.twoFA.setup._,
    element: <Setup2fa />
  },
  {
    path: paths.teacher.dashboard.account.twoFA.backupTokens._,
    element: <BackupTokens />
  },
  {
=======
    path: paths.error.forbidden._,
    element: <Forbidden />
  },
  {
    path: paths.error.pageNotFound._,
    element: <PageNotFound />
  },
  {
    path: paths.error.internalServerError._,
    element: <InternalServerError />
  },
  {
    path: paths.teacher.dashboard.school._,
    element: <TeacherSchool />
  },
  {
    path: paths.teacher.dashboard.classes._,
    element: <TeacherClasses />
  },
  {
    path: paths.teacher.dashboard.account._,
    element: <TeacherAccount />
  },
  {
    path: paths.teacher.dashboard.account.twoFA.setup._,
    element: <Setup2fa />
  },
  {
    path: paths.teacher.dashboard.account.twoFA.backupTokens._,
    element: <BackupTokens />
  },
  {
>>>>>>> a852c040
    path: paths.register.emailVerification._,
    element: <EmailVerification />
  },
  {
    path: paths.resetPassword._,
    element: <ResetPassword />
  },
  {
    path: paths.teacherClass,
    element: <StudentManagment />
  },
  {
    path: paths.teacherClassEdit,
    element: <AdditionalClassSettings />
  }
]);

export default router;<|MERGE_RESOLUTION|>--- conflicted
+++ resolved
@@ -22,17 +22,13 @@
 import Setup2fa from '../pages/teacherDashboard/account/2fa/Setup2fa';
 import BackupTokens from '../pages/teacherDashboard/account/2fa/BackupTokens';
 import EmailVerification from '../pages/emailVerification/EmailVerification';
-import StudentManagment from '../pages/studentManagment/StudentManagment';
+import StudentManagement from '../pages/studentManagement/StudentManagement';
 import ResetPassword from '../pages/resetPassword/ResetPassword';
 import StudentsDashboard from '../pages/studentsDashboard/StudentsDashboard';
-import TeacherOnboarding from '../pages/teacherOnboarding/TeacherOnboarding';
 import AdditionalClassSettings from '../pages/additionalClassSettings/AdditionalClassSettings';
 
-<<<<<<< HEAD
-=======
 import TeacherOnboarding from '../pages/teacherOnboarding/TeacherOnboarding';
 
->>>>>>> a852c040
 export const paths = _('', {
   login: _('/login', {
     teacher: _('/?userType=teacher', {
@@ -79,7 +75,6 @@
   termsOfUse: _('/terms-of-use'),
   newsletter: _('/newsletter'),
   error: _('/error', {
-<<<<<<< HEAD
     forbidden: _('/?type=forbidden'),
     pageNotFound: _('/?type=pageNotFound'),
     tooManyRequests: _('/?type=tooManyRequests', {
@@ -90,20 +85,10 @@
     internalServerError: _('/?type=internalServerError')
   }),
   rapidRouter: _('/rapid-router'),
-  kurono: _('/kurono')
-});
-=======
-    forbidden: _('/forbidden'),
-    pageNotFound: _('/page-not-found'),
-    internalServerError: _('/internal-server-error')
-  }),
-  rapidRouter: _('/rapid-router'),
   kurono: _('/kurono'),
   teacherClass: _('/teacher/class'),
   teacherClassEdit: _('/teacher/class/edit')
 });
-
->>>>>>> a852c040
 
 const router = createBrowserRouter([
   {
@@ -162,9 +147,7 @@
     path: paths.newsletter._,
     element: <Newsletter />
   },
-  // TODO: merge separate error pages into one page with multiple states.
   {
-<<<<<<< HEAD
     path: paths.error._,
     element: <Error />
   },
@@ -189,40 +172,6 @@
     element: <BackupTokens />
   },
   {
-=======
-    path: paths.error.forbidden._,
-    element: <Forbidden />
-  },
-  {
-    path: paths.error.pageNotFound._,
-    element: <PageNotFound />
-  },
-  {
-    path: paths.error.internalServerError._,
-    element: <InternalServerError />
-  },
-  {
-    path: paths.teacher.dashboard.school._,
-    element: <TeacherSchool />
-  },
-  {
-    path: paths.teacher.dashboard.classes._,
-    element: <TeacherClasses />
-  },
-  {
-    path: paths.teacher.dashboard.account._,
-    element: <TeacherAccount />
-  },
-  {
-    path: paths.teacher.dashboard.account.twoFA.setup._,
-    element: <Setup2fa />
-  },
-  {
-    path: paths.teacher.dashboard.account.twoFA.backupTokens._,
-    element: <BackupTokens />
-  },
-  {
->>>>>>> a852c040
     path: paths.register.emailVerification._,
     element: <EmailVerification />
   },
@@ -231,11 +180,11 @@
     element: <ResetPassword />
   },
   {
-    path: paths.teacherClass,
-    element: <StudentManagment />
+    path: paths.teacherClass._,
+    element: <StudentManagement />
   },
   {
-    path: paths.teacherClassEdit,
+    path: paths.teacherClassEdit._,
     element: <AdditionalClassSettings />
   }
 ]);
