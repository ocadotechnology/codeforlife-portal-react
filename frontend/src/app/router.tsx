--- conflicted
+++ resolved
@@ -17,15 +17,11 @@
 import Newsletter from '../pages/newsletter/Newsletter';
 import Error from '../pages/error/Error';
 import TeacherSchool from '../pages/teacherDashboard/TeacherSchool';
-<<<<<<< HEAD
-import TeacherClasses from '../pages/teacherDashboard/TeacherClasses';
+import TeacherClasses from '../pages/teacherDashboard/teacherClasses/TeacherClasses';
 import Edit from '../pages/teacherDashboard/classes/student/Edit';
 import Reset from '../pages/teacherDashboard/classes/student/Reset';
 import Move from '../pages/teacherDashboard/classes/student/Move';
 import Release from '../pages/teacherDashboard/classes/student/Release';
-=======
-import TeacherClasses from '../pages/teacherDashboard/teacherClasses/TeacherClasses';
->>>>>>> 5521a954
 import TeacherAccount from '../pages/teacherDashboard/account/TeacherAccount';
 import Setup2fa from '../pages/teacherDashboard/account/2fa/Setup2fa';
 import BackupTokens from '../pages/teacherDashboard/account/2fa/BackupTokens';
@@ -54,19 +50,15 @@
     onboarding: _('/onboarding'),
     dashboard: _('/dashboard', {
       school: _('/school'),
-<<<<<<< HEAD
-      classes: _('/classes', {
-        student: _('/student', {
-          edit: _('/edit'),
-          reset: _('/reset'),
-          move: _('/move'),
-          release: _('/release')
-        }),
-=======
       classes: _('/classes'),
+      student: _('/student', {
+        edit: _('/edit'),
+        reset: _('/reset'),
+        move: _('/move'),
+        release: _('/release')
+      }),
       class: _('/class', {
         edit: _('/edit')
->>>>>>> 5521a954
       }),
       account: _('/account', {
         twoFA: _('/2fa', {
