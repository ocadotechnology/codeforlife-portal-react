import api from './api';
import {
  useSubscribeToNewsletterMutation,
  useConsentFormMutation
} from './dotmailer';
import {
  useRegisterUserMutation,
  useLogoutUserMutation,
  useDownloadStudentPackMutation
} from './home';
import {
  useLoginTeacherMutation,
  useLoginDependentStudentMutation,
  useLoginDependentStudentDirectlyMutation,
  useLoginIndependentStudentMutation
} from './login';
import {
  useCreateOrganisationMutation,
  useLeaveOrganisationMutation
} from './organisation';
import {
  useRequestIndependentStudentPasswordResetMutation,
  useRequestTeacherPasswordResetMutation,
  useResetPasswordMutation,
  useDeleteAccountMutation
} from './registration';
import {
<<<<<<< HEAD
  useGetTeacherDataQuery,
  useInviteTeacherMutation,
  useUpdateSchoolMutation,
  useToggleAdminMutation,
  useOrganisationKickMutation,
  useInviteToggleAdminMutation,
  useResendInviteMutation,
  useDeleteInviteMutation
} from './teacher/dashboard';
=======
  useGetClassQuery,
  useUpdateClassMutation
} from './teacher/teach';
>>>>>>> 8304afb4

export default api;
export {
  // dotmailer
  useSubscribeToNewsletterMutation,
  useConsentFormMutation,
  // home
  useRegisterUserMutation,
  useLogoutUserMutation,
  useDownloadStudentPackMutation,
  // login
  useLoginTeacherMutation,
  useLoginDependentStudentMutation,
  useLoginDependentStudentDirectlyMutation,
  useLoginIndependentStudentMutation,
  // organisation
  useCreateOrganisationMutation,
  useLeaveOrganisationMutation,
  // registration
  useRequestIndependentStudentPasswordResetMutation,
  useRequestTeacherPasswordResetMutation,
  useResetPasswordMutation,
  useDeleteAccountMutation,
<<<<<<< HEAD
  // teacher dashboard
  useGetTeacherDataQuery,
  useInviteTeacherMutation,
  useUpdateSchoolMutation,
  useToggleAdminMutation,
  useOrganisationKickMutation,
  useInviteToggleAdminMutation,
  useResendInviteMutation,
  useDeleteInviteMutation
=======
  // teacher/teach
  useGetClassQuery,
  useUpdateClassMutation
>>>>>>> 8304afb4
};<|MERGE_RESOLUTION|>--- conflicted
+++ resolved
@@ -25,7 +25,6 @@
   useDeleteAccountMutation
 } from './registration';
 import {
-<<<<<<< HEAD
   useGetTeacherDataQuery,
   useInviteTeacherMutation,
   useUpdateSchoolMutation,
@@ -35,11 +34,10 @@
   useResendInviteMutation,
   useDeleteInviteMutation
 } from './teacher/dashboard';
-=======
+import {
   useGetClassQuery,
   useUpdateClassMutation
 } from './teacher/teach';
->>>>>>> 8304afb4
 
 export default api;
 export {
@@ -63,7 +61,6 @@
   useRequestTeacherPasswordResetMutation,
   useResetPasswordMutation,
   useDeleteAccountMutation,
-<<<<<<< HEAD
   // teacher dashboard
   useGetTeacherDataQuery,
   useInviteTeacherMutation,
@@ -72,10 +69,8 @@
   useOrganisationKickMutation,
   useInviteToggleAdminMutation,
   useResendInviteMutation,
-  useDeleteInviteMutation
-=======
+  useDeleteInviteMutation,
   // teacher/teach
   useGetClassQuery,
   useUpdateClassMutation
->>>>>>> 8304afb4
 };