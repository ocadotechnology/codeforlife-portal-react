import api, { useLogoutMutation } from './api';
import {
  useSubscribeToNewsletterMutation,
  useConsentFormMutation
} from './dotmailer';
import {
  useRegisterUserMutation,
  useDownloadStudentPackMutation
} from './home';
import { useLoginMutation } from './login';
import {
  useCreateOrganisationMutation,
  useLeaveOrganisationMutation
} from './organisation';
import {
  useRequestIndependentStudentPasswordResetMutation,
  useRequestTeacherPasswordResetMutation,
  useResetPasswordMutation,
  useVerifyPasswordMutation,
  useDeleteAccountMutation
} from './registration';

import {
  useGetStudentScoreQuery,
  useGetStudentKuronoGameDataQuery,
  useUpdateSchoolStudentDetailsMutation,
  useUpdateStudentDetailsMutation,
  useJoinSchoolRequestMutation,
  useRevokeSchoolRequestMutation,
  useIsRequestingToJoinSchoolQuery
} from './student';
import {
  useGetTeacherDataQuery,
  useInviteTeacherMutation,
  useUpdateSchoolMutation,
  useToggleAdminMutation,
  useOrganisationKickMutation,
  useInviteToggleAdminMutation,
  useResendInviteMutation,
  useDeleteInviteMutation
} from './teacher/dashboard';
import {
  useGetClassQuery,
  useGetStudentsByAccessCodeQuery,
  useUpdateClassMutation,
<<<<<<< HEAD
  useMoveClassMutation
=======
  useTeacherHas2faQuery,
  useDisable2faMutation,
  useGetStudentsByAccessCodeQuery
>>>>>>> a4a8e59e
} from './teacher/teach';
import { useUpdateTeacherAccountDetailsMutation } from './teacher/account';

export default api;
export {
  // api
  useLogoutMutation,
  // dotmailer
  useSubscribeToNewsletterMutation,
  useConsentFormMutation,
  // home
  useRegisterUserMutation,
  useDownloadStudentPackMutation,
  // login
  useLoginMutation,
  // organisation
  useCreateOrganisationMutation,
  useLeaveOrganisationMutation,
  // registration
  useRequestIndependentStudentPasswordResetMutation,
  useRequestTeacherPasswordResetMutation,
  useResetPasswordMutation,
  useVerifyPasswordMutation,
  useDeleteAccountMutation,
  // student
  useGetStudentScoreQuery,
  useGetStudentKuronoGameDataQuery,
  useUpdateStudentDetailsMutation,
  useUpdateSchoolStudentDetailsMutation,
  useJoinSchoolRequestMutation,
  useRevokeSchoolRequestMutation,
  useIsRequestingToJoinSchoolQuery,
  // teacher dashboard
  useGetTeacherDataQuery,
  useInviteTeacherMutation,
  useUpdateSchoolMutation,
  useToggleAdminMutation,
  useOrganisationKickMutation,
  useInviteToggleAdminMutation,
  useResendInviteMutation,
  useDeleteInviteMutation,
  // teacher/teach
  useGetClassQuery,
  useGetStudentsByAccessCodeQuery,
  useUpdateClassMutation,
<<<<<<< HEAD
  useMoveClassMutation
=======
  // teacher/account
  useUpdateTeacherAccountDetailsMutation,
  useTeacherHas2faQuery,
  useDisable2faMutation,
  useGetStudentsByAccessCodeQuery
>>>>>>> a4a8e59e
};<|MERGE_RESOLUTION|>--- conflicted
+++ resolved
@@ -43,13 +43,9 @@
   useGetClassQuery,
   useGetStudentsByAccessCodeQuery,
   useUpdateClassMutation,
-<<<<<<< HEAD
-  useMoveClassMutation
-=======
+  useMoveClassMutation,
   useTeacherHas2faQuery,
-  useDisable2faMutation,
-  useGetStudentsByAccessCodeQuery
->>>>>>> a4a8e59e
+  useDisable2faMutation
 } from './teacher/teach';
 import { useUpdateTeacherAccountDetailsMutation } from './teacher/account';
 
@@ -95,13 +91,9 @@
   useGetClassQuery,
   useGetStudentsByAccessCodeQuery,
   useUpdateClassMutation,
-<<<<<<< HEAD
-  useMoveClassMutation
-=======
+  useMoveClassMutation,
   // teacher/account
   useUpdateTeacherAccountDetailsMutation,
   useTeacherHas2faQuery,
-  useDisable2faMutation,
-  useGetStudentsByAccessCodeQuery
->>>>>>> a4a8e59e
+  useDisable2faMutation
 };