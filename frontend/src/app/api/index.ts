import api, { useLogoutMutation } from './api';
import {
  useSubscribeToNewsletterMutation,
  useConsentFormMutation
} from './dotmailer';
import {
  useRegisterUserMutation,
  useDownloadStudentPackMutation
} from './home';
import { useLoginMutation } from './login';
import {
  useCreateOrganisationMutation,
  useLeaveOrganisationMutation
} from './organisation';
import {
  useRequestIndependentStudentPasswordResetMutation,
  useRequestTeacherPasswordResetMutation,
  useResetPasswordMutation,
  useVerifyPasswordMutation,
  useDeleteAccountMutation
} from './registration';

import {
  useGetStudentScoreQuery,
  useGetStudentKuronoGameDataQuery,
  useUpdateSchoolStudentDetailsMutation,
  useUpdateStudentDetailsMutation,
  useJoinSchoolRequestMutation,
  useRevokeSchoolRequestMutation,
  useIsRequestingToJoinSchoolQuery
} from './student';
import {
  useGetTeacherDataQuery,
  useInviteTeacherMutation,
  useUpdateSchoolMutation,
  useToggleAdminMutation,
  useOrganisationKickMutation,
  useInviteToggleAdminMutation,
  useResendInviteMutation,
  useDeleteInviteMutation
} from './teacher/dashboard';
import {
  useGetClassQuery,
  useUpdateClassMutation,
<<<<<<< HEAD
  useDeleteClassMutation,
=======
  useTeacherHas2faQuery,
  useDisable2faMutation,
>>>>>>> a4a8e59e
  useGetStudentsByAccessCodeQuery
} from './teacher/teach';
import { useUpdateTeacherAccountDetailsMutation } from './teacher/account';

export default api;
export {
  // api
  useLogoutMutation,
  // dotmailer
  useSubscribeToNewsletterMutation,
  useConsentFormMutation,
  // home
  useRegisterUserMutation,
  useDownloadStudentPackMutation,
  // login
  useLoginMutation,
  // organisation
  useCreateOrganisationMutation,
  useLeaveOrganisationMutation,
  // registration
  useRequestIndependentStudentPasswordResetMutation,
  useRequestTeacherPasswordResetMutation,
  useResetPasswordMutation,
  useVerifyPasswordMutation,
  useDeleteAccountMutation,
  // student
  useGetStudentScoreQuery,
  useGetStudentKuronoGameDataQuery,
  useUpdateStudentDetailsMutation,
  useUpdateSchoolStudentDetailsMutation,
  useJoinSchoolRequestMutation,
  useRevokeSchoolRequestMutation,
  useIsRequestingToJoinSchoolQuery,
  // teacher dashboard
  useGetTeacherDataQuery,
  useInviteTeacherMutation,
  useUpdateSchoolMutation,
  useToggleAdminMutation,
  useOrganisationKickMutation,
  useInviteToggleAdminMutation,
  useResendInviteMutation,
  useDeleteInviteMutation,
  // teacher/teach
  useGetClassQuery,
  useUpdateClassMutation,
<<<<<<< HEAD
  useDeleteClassMutation,
=======
  // teacher/account
  useUpdateTeacherAccountDetailsMutation,
  useTeacherHas2faQuery,
  useDisable2faMutation,
>>>>>>> a4a8e59e
  useGetStudentsByAccessCodeQuery
};<|MERGE_RESOLUTION|>--- conflicted
+++ resolved
@@ -41,14 +41,11 @@
 } from './teacher/dashboard';
 import {
   useGetClassQuery,
+  useGetStudentsByAccessCodeQuery,
   useUpdateClassMutation,
-<<<<<<< HEAD
   useDeleteClassMutation,
-=======
   useTeacherHas2faQuery,
-  useDisable2faMutation,
->>>>>>> a4a8e59e
-  useGetStudentsByAccessCodeQuery
+  useDisable2faMutation
 } from './teacher/teach';
 import { useUpdateTeacherAccountDetailsMutation } from './teacher/account';
 
@@ -92,14 +89,11 @@
   useDeleteInviteMutation,
   // teacher/teach
   useGetClassQuery,
+  useGetStudentsByAccessCodeQuery,
   useUpdateClassMutation,
-<<<<<<< HEAD
   useDeleteClassMutation,
-=======
   // teacher/account
   useUpdateTeacherAccountDetailsMutation,
   useTeacherHas2faQuery,
-  useDisable2faMutation,
->>>>>>> a4a8e59e
-  useGetStudentsByAccessCodeQuery
+  useDisable2faMutation
 };