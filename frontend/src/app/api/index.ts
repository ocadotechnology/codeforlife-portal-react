--- conflicted
+++ resolved
@@ -25,12 +25,8 @@
   useVerifyPasswordMutation,
   useDeleteAccountMutation
 } from './registration';
-import {
-  useGetClassQuery,
-  useUpdateClassMutation
-} from './teacher/teach';
+import { useGetClassQuery, useUpdateClassMutation } from './teacher/teach';
 
-<<<<<<< HEAD
 import {
   useGetStudentScoreQuery,
   useGetStudentKuronoGameDataQuery,
@@ -40,9 +36,7 @@
   useRevokeSchoolRequestMutation
 } from './student';
 
-=======
 export default api;
->>>>>>> 79177209
 export {
   // dotmailer
   useSubscribeToNewsletterMutation,
@@ -63,7 +57,6 @@
   useRequestIndependentStudentPasswordResetMutation,
   useRequestTeacherPasswordResetMutation,
   useResetPasswordMutation,
-<<<<<<< HEAD
   useVerifyPasswordMutation,
   useDeleteAccountMutation,
   // student
@@ -72,11 +65,8 @@
   useUpdateStudentDetailsMutation,
   useUpdateSchoolStudentDetailsMutation,
   useJoinSchoolRequestMutation,
-  useRevokeSchoolRequestMutation
-=======
-  useDeleteAccountMutation,
+  useRevokeSchoolRequestMutation,
   // teacher/teach
   useGetClassQuery,
   useUpdateClassMutation
->>>>>>> 79177209
 };