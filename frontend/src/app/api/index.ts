--- conflicted
+++ resolved
@@ -43,11 +43,8 @@
   useGetClassQuery,
   useGetStudentsByAccessCodeQuery,
   useUpdateClassMutation,
-<<<<<<< HEAD
   useDeleteClassMutation,
-=======
   useMoveClassMutation,
->>>>>>> db8e4b7a
   useTeacherHas2faQuery,
   useDisable2faMutation
 } from './teacher/teach';
@@ -95,11 +92,8 @@
   useGetClassQuery,
   useGetStudentsByAccessCodeQuery,
   useUpdateClassMutation,
-<<<<<<< HEAD
   useDeleteClassMutation,
-=======
   useMoveClassMutation,
->>>>>>> db8e4b7a
   // teacher/account
   useUpdateTeacherAccountDetailsMutation,
   useTeacherHas2faQuery,
