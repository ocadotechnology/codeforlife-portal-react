import api, { useLogoutMutation } from './api';
import {
  useSubscribeToNewsletterMutation,
  useConsentFormMutation
} from './dotmailer';
import {
  useRegisterUserMutation,
  useDownloadStudentPackMutation
} from './home';
import { useLoginMutation } from './login';
import {
  useCreateOrganisationMutation,
  useLeaveOrganisationMutation
} from './organisation';
import {
  useRequestIndependentStudentPasswordResetMutation,
  useRequestTeacherPasswordResetMutation,
  useResetPasswordMutation,
  useVerifyPasswordMutation,
  useDeleteAccountMutation
} from './registration';

import {
  useGetStudentScoreQuery,
  useGetStudentKuronoGameDataQuery,
  useUpdateSchoolStudentDetailsMutation,
  useUpdateStudentDetailsMutation,
  useJoinSchoolRequestMutation,
  useRevokeSchoolRequestMutation,
  useIsRequestingToJoinSchoolQuery
} from './student';
import {
  useGetTeacherDataQuery,
  useInviteTeacherMutation,
  useUpdateSchoolMutation,
  useToggleAdminMutation,
  useOrganisationKickMutation,
  useInviteToggleAdminMutation,
  useResendInviteMutation,
  useDeleteInviteMutation
} from './teacher/dashboard';
import {
  useGetClassQuery,
  useUpdateClassMutation,
<<<<<<< HEAD
  useEditStudentNameMutation,
  useEditStudentPasswordMutation
=======
  useGetStudentsByAccessCodeQuery
>>>>>>> f842ad78
} from './teacher/teach';

export default api;
export {
  // api
  useLogoutMutation,
  // dotmailer
  useSubscribeToNewsletterMutation,
  useConsentFormMutation,
  // home
  useRegisterUserMutation,
  useDownloadStudentPackMutation,
  // login
  useLoginMutation,
  // organisation
  useCreateOrganisationMutation,
  useLeaveOrganisationMutation,
  // registration
  useRequestIndependentStudentPasswordResetMutation,
  useRequestTeacherPasswordResetMutation,
  useResetPasswordMutation,
  useVerifyPasswordMutation,
  useDeleteAccountMutation,
  // student
  useGetStudentScoreQuery,
  useGetStudentKuronoGameDataQuery,
  useUpdateStudentDetailsMutation,
  useUpdateSchoolStudentDetailsMutation,
  useJoinSchoolRequestMutation,
  useRevokeSchoolRequestMutation,
  useIsRequestingToJoinSchoolQuery,
  // teacher dashboard
  useGetTeacherDataQuery,
  useInviteTeacherMutation,
  useUpdateSchoolMutation,
  useToggleAdminMutation,
  useOrganisationKickMutation,
  useInviteToggleAdminMutation,
  useResendInviteMutation,
  useDeleteInviteMutation,
  // teacher/teach
  useGetClassQuery,
  useUpdateClassMutation,
<<<<<<< HEAD
  useEditStudentNameMutation,
  useEditStudentPasswordMutation
=======
  useGetStudentsByAccessCodeQuery
>>>>>>> f842ad78
};<|MERGE_RESOLUTION|>--- conflicted
+++ resolved
@@ -42,12 +42,9 @@
 import {
   useGetClassQuery,
   useUpdateClassMutation,
-<<<<<<< HEAD
   useEditStudentNameMutation,
-  useEditStudentPasswordMutation
-=======
+  useEditStudentPasswordMutation,
   useGetStudentsByAccessCodeQuery
->>>>>>> f842ad78
 } from './teacher/teach';
 
 export default api;
@@ -91,10 +88,7 @@
   // teacher/teach
   useGetClassQuery,
   useUpdateClassMutation,
-<<<<<<< HEAD
   useEditStudentNameMutation,
-  useEditStudentPasswordMutation
-=======
+  useEditStudentPasswordMutation,
   useGetStudentsByAccessCodeQuery
->>>>>>> f842ad78
 };