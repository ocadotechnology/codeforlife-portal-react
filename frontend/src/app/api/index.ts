--- conflicted
+++ resolved
@@ -61,19 +61,14 @@
 } from './teacher/dashboard';
 import {
   useDeleteClassMutation,
+  useDeleteStudentMutation,
   useDisable2faMutation,
   useEditStudentNameMutation,
   useEditStudentPasswordMutation,
   useGetClassQuery,
   useGetStudentsByAccessCodeQuery,
   useMoveClassMutation,
-<<<<<<< HEAD
-  useDeleteStudentMutation,
-  useTeacherHas2faQuery,
-  useDisable2faMutation
-=======
   useTeacherHas2faQuery
->>>>>>> 1435e1f6
 } from './teacher/teach';
 import {
   User,
@@ -95,8 +90,7 @@
   useCreateOrganisationMutation,
   useDeleteAccountMutation,
   useDeleteClassMutation,
-  useDeleteInviteMutation,
-  useDestroyClassMutation,
+  useDeleteInviteMutation, useDeleteStudentMutation, useDestroyClassMutation,
   useDestroySchoolMutation,
   useDestroyUserMutation,
   useDisable2faMutation,
@@ -122,8 +116,7 @@
   useListUsersQuery,
   useLoginMutation,
   useLogoutMutation,
-  useMoveClassMutation,
-  useOldUpdateSchoolMutation,
+  useMoveClassMutation, useOldUpdateSchoolMutation,
   useOrganisationKickMutation,
   useRegisterUserMutation,
   useRequestIndependentStudentPasswordResetMutation,
@@ -138,16 +131,9 @@
   useTeacherHas2faQuery,
   useToggleAdminMutation,
   useUpdateClassMutation,
-<<<<<<< HEAD
-  useDeleteClassMutation,
-  useMoveClassMutation,
-  useDeleteStudentMutation,
-  // teacher/account
-=======
   useUpdateSchoolMutation,
   useUpdateSchoolStudentDetailsMutation,
   useUpdateStudentDetailsMutation,
->>>>>>> 1435e1f6
   useUpdateTeacherAccountDetailsMutation,
   useUpdateUserMutation,
   useVerifyPasswordMutation,
