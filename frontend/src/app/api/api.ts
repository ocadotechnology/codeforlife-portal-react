import { fetchBaseQuery } from '@reduxjs/toolkit/query';
import { createApi } from '@reduxjs/toolkit/query/react';

import {
  endpoints,
  tagTypes
} from 'codeforlife/lib/esm/api';
import {
  FetchBaseQuery,
  fetch,
  handleResponseError,
  injectCsrfToken,
  parseRequestBody,
  parseResponseBody
} from 'codeforlife/lib/esm/api/baseQuery';

import {
  SSO_SERVICE_NAME
} from './env';

// TODO: remove this hot switching code and migrate login pages to SSO service.
const ssoFetch = fetchBaseQuery({
  baseUrl: `http://localhost:8001/${SSO_SERVICE_NAME}/api/`,
  credentials: 'include'
});

const baseQuery: FetchBaseQuery = async (args, api, extraOptions) => {
  const isLoginRequest = args.url.startsWith('session/login/');

  if (isLoginRequest) {
    await injectCsrfToken(ssoFetch, args, api, SSO_SERVICE_NAME);
  } else {
    await injectCsrfToken(fetch, args, api);
  }

  parseRequestBody(args);

  // Send the HTTP request and fetch the response.
  const result = await (isLoginRequest ? ssoFetch : fetch)(args, api, extraOptions);

  handleResponseError(result);

  parseResponseBody(result);

  return result;
};

const api = createApi({
  reducerPath: 'api',
  baseQuery,
<<<<<<< HEAD
  tagTypes: [...tagTypes],
  endpoints: (build) => ({
    ...endpoints(build)
  })
=======
  tagTypes: [...TAG_TYPES, 'studentRequest'],
  endpoints: () => ({})
>>>>>>> 2bf397a8
});

export default api;
export const {
  useLogoutMutation
} = api;<|MERGE_RESOLUTION|>--- conflicted
+++ resolved
@@ -48,15 +48,10 @@
 const api = createApi({
   reducerPath: 'api',
   baseQuery,
-<<<<<<< HEAD
-  tagTypes: [...tagTypes],
+  tagTypes: [...tagTypes, 'studentRequest'],
   endpoints: (build) => ({
     ...endpoints(build)
   })
-=======
-  tagTypes: [...TAG_TYPES, 'studentRequest'],
-  endpoints: () => ({})
->>>>>>> 2bf397a8
 });
 
 export default api;
