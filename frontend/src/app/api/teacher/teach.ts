--- conflicted
+++ resolved
@@ -116,11 +116,7 @@
   useGetClassQuery,
   useGetStudentsByAccessCodeQuery,
   useUpdateClassMutation,
-<<<<<<< HEAD
-  useDeleteStudentMutation
-=======
+  useDeleteStudentMutation,
   useTeacherHas2faQuery,
-  useDisable2faMutation,
-  useGetStudentsByAccessCodeQuery
->>>>>>> a4a8e59e
+  useDisable2faMutation
 } = teachApi;