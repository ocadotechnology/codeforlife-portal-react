--- conflicted
+++ resolved
@@ -150,7 +150,6 @@
       }),
       invalidatesTags: ['teacher']
     }),
-<<<<<<< HEAD
     deleteStudent: build.mutation<
       any,
       {
@@ -169,7 +168,7 @@
       invalidatesTags: (result, error, { accessCode }) => [
         { type: 'student', id: accessCode }
       ]
-=======
+    }),
     getReminderCards: build.mutation<null, {
       accessCode: string;
       data: any;
@@ -184,7 +183,6 @@
         },
         responseType: 'blob'
       })
->>>>>>> 1435e1f6
     })
   })
 });
@@ -201,10 +199,6 @@
   useTeacherHas2faQuery,
   useDeleteClassMutation,
   useMoveClassMutation,
-<<<<<<< HEAD
   useDeleteStudentMutation,
-  useTeacherHas2faQuery,
-=======
->>>>>>> 1435e1f6
   useDisable2faMutation
 } = teachApi;