--- conflicted
+++ resolved
@@ -89,21 +89,26 @@
         { type: 'class', id: accessCode }
       ]
     }),
-<<<<<<< HEAD
     deleteClass: build.mutation<
       null,
       { accessCode: string; }
     >({
       query: ({ accessCode, ...body }) => ({
         url: `teach/class/delete/${accessCode}`,
-=======
+        method: 'POST',
+        body,
+        headers: {
+          'Content-Type': 'application/x-www-form-urlencoded'
+        }
+      }),
+      invalidatesTags: ['teacher']
+    }),
     moveClass: build.mutation<void, {
       accessCode: string;
       teacherId: string;
     }>({
       query: (body) => ({
         url: 'teach/move_class/',
->>>>>>> db8e4b7a
         method: 'POST',
         body,
         headers: {
@@ -120,11 +125,8 @@
   useGetClassQuery,
   useGetStudentsByAccessCodeQuery,
   useUpdateClassMutation,
-<<<<<<< HEAD
   useDeleteClassMutation,
-=======
   useMoveClassMutation,
->>>>>>> db8e4b7a
   useTeacherHas2faQuery,
   useDisable2faMutation
 } = teachApi;