import api from '../api';

const teachApi = api.injectEndpoints({
  endpoints: (build) => ({
    teacherHas2fa: build.query<{ has2fa: boolean }, null>({
      query: () => ({
        url: 'teacher/handle-2fa/',
        method: 'GET'
      })
    }),
    disable2fa: build.mutation<null, null>({
      query: () => ({
        url: 'teacher/handle-2fa/',
        method: 'DELETE'
      })
    }),
    getClass: build.query<
      {
        // blockly_episodes
        // python_episodes
        // locked_levels
        class: {
          name: string;
          classmateProgress: boolean;
        };
        externalRequestsMessage: string;
      },
      {
        accessCode: string;
      }
    >({
      query: ({ accessCode }) => ({
        url: `teach/class/edit/${accessCode}`,
        method: 'GET'
      }),
      providesTags: (result, error, { accessCode }) => [
        { type: 'class', id: accessCode }
      ]
    }),
    getStudentsByAccessCode: build.query<
      {
        studentsPerAccessCode: Array<{
          id: number;
          classField: number;
          newUser: {
            id: number;
            firstName: string;
            lastName: string;
          };
          pendingClassRequest: number;
          blockedTime: string;
        }>;
      },
      { accessCode: string } // Specify the input type
    >({
      query: ({ accessCode }) => ({
        url: `class/students/${accessCode}/`,
        method: 'GET'
      }),
      providesTags: (result, error, { accessCode }) => [
        { type: 'student', id: accessCode }
      ]
    }),
    updateClass: build.mutation<
      null,
      {
        accessCode: string;
        classEditSubmit?: boolean;
        levelControlSubmit?: boolean;
        classMoveSubmit?: boolean;
        name: string;
        classmateProgress: boolean;
        externalRequests: string;
      }
    >({
      query: ({ accessCode, ...body }) => ({
        url: `teach/class/edit/${accessCode}`,
        method: 'POST',
        body,
        headers: {
          'Content-Type': 'application/x-www-form-urlencoded'
        }
      }),
      invalidatesTags: (result, error, { accessCode }) => [
        { type: 'class', id: accessCode }
      ]
    }),
    moveClass: build.mutation<void, {
      accessCode: string;
      teacherId: string;
    }>({
      query: (body) => ({
        url: 'teach/move_class/',
        method: 'POST',
        body,
        headers: {
          'Content-Type': 'application/x-www-form-urlencoded'
        }
      }),
      invalidatesTags: ['teacher']
    })
  })
});

export default teachApi;
export const {
  useGetClassQuery,
  useGetStudentsByAccessCodeQuery,
  useUpdateClassMutation,
<<<<<<< HEAD
  useMoveClassMutation
=======
  useTeacherHas2faQuery,
  useDisable2faMutation,
  useGetStudentsByAccessCodeQuery
>>>>>>> a4a8e59e
} = teachApi;<|MERGE_RESOLUTION|>--- conflicted
+++ resolved
@@ -107,11 +107,7 @@
   useGetClassQuery,
   useGetStudentsByAccessCodeQuery,
   useUpdateClassMutation,
-<<<<<<< HEAD
-  useMoveClassMutation
-=======
+  useMoveClassMutation,
   useTeacherHas2faQuery,
-  useDisable2faMutation,
-  useGetStudentsByAccessCodeQuery
->>>>>>> a4a8e59e
+  useDisable2faMutation
 } = teachApi;