--- conflicted
+++ resolved
@@ -109,12 +109,9 @@
 export default teachApi;
 export const {
   useGetClassQuery,
+  useGetStudentsByAccessCodeQuery,
   useUpdateClassMutation,
-<<<<<<< HEAD
   useDeleteClassMutation,
-=======
   useTeacherHas2faQuery,
-  useDisable2faMutation,
->>>>>>> a4a8e59e
-  useGetStudentsByAccessCodeQuery
+  useDisable2faMutation
 } = teachApi;