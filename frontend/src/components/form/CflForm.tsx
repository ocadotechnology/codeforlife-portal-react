--- conflicted
+++ resolved
@@ -1,6 +1,5 @@
 import React from 'react';
 import {
-  useTheme,
   Grid,
   Stack,
   StackProps,
@@ -32,10 +31,7 @@
   ...formikProps
 }: CflHorizontalFormProps<Values>): JSX.Element => {
   const theme = useTheme();
-<<<<<<< HEAD
 
-=======
->>>>>>> 6ee00e35
   return (
     <Formik {...formikProps} validateOnMount={true}>
       {(formik) => (
@@ -84,7 +80,6 @@
                 }
               })}
               {cancelButton
-<<<<<<< HEAD
                 ? <Grid xs={12} sm={4} item marginTop={theme.spacing(3)}>
                   <Stack direction="row" spacing={2}>
                     {React.cloneElement(cancelButton)}
@@ -94,23 +89,6 @@
                 : <Grid item xs={12} marginTop={theme.spacing(3)}>
                   {submitButton}
                 </Grid>
-=======
-                ? <>
-                  <Grid xs={12} sm={4} item marginTop={theme.spacing(1.5)}>
-                    <Stack direction="row" spacing={2}>
-                      {React.cloneElement(cancelButton)}
-                      {React.cloneElement(submitButton, {
-                        disabled: !formik.isValid
-                      })}
-                    </Stack>
-                  </Grid>
-                </>
-               : <>
-                  <Grid marginTop={theme.spacing(1.5)} item xs={12}>
-                    {submitButton}
-                  </Grid>
-                </>
->>>>>>> 6ee00e35
               }
             </Grid>
           </Form>
