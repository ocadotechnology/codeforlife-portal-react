import React from 'react';
import {
  TextField,
  TextFieldProps,
  InputAdornment,
  Tooltip,
  Icon,
  useTheme
} from '@mui/material';
import {
  ErrorOutline as ErrorOutlineIcon
} from '@mui/icons-material';

import CflField, { CflFieldProps } from './CflField';

export type CflTextFieldProps = (
  Omit<TextFieldProps, 'name'> &
  Omit<CflFieldProps, (
    'as' |
    'asProps' |
    'component' |
    'render' |
    'children' |
    'errorMessageProps' |
    'stackProps'
  )>
);

const CflTextField: React.FC<CflTextFieldProps> = ({
  name,
  type,
  tooltipProps,
  errorIconProps = { color: 'error' },
  InputProps = {},
  onKeyUp,
  sx,
  ...otherTextFieldProps
}) => {
<<<<<<< HEAD
  const theme = useTheme();
  const [errorMessage, setErrorMessage] = React.useState('');
  const [valueChanged, setValueChanged] = React.useState(false);
=======
  const [value, setValue] = React.useState({
    field: '',
    errorMessage: '',
    newError: false
  });
>>>>>>> f9111c12

  const resetErrorMessage = (
    event: React.KeyboardEvent<HTMLDivElement>
  ): void => {
    const field = (event.target as HTMLTextAreaElement).value;
    if (value.field === '' && field !== '') {
      setValue({ field, newError: false, errorMessage: '' });
    } else if (value.newError) {
      setValue({ ...value, field, newError: false });
    } else if (field !== '') {
      setValue({ ...value, field, errorMessage: '' });
    }
  };

  let {
    endAdornment,
    ...otherInputProps
  } = InputProps;

  if (value.errorMessage !== '') {
    endAdornment = (
      <>
        {endAdornment}
        <InputAdornment position='end'>
          <Tooltip title={value.errorMessage} {...tooltipProps}>
            <Icon {...errorIconProps}>
              <ErrorOutlineIcon />
            </Icon>
          </Tooltip>
        </InputAdornment>
      </>
    );
  }

  if (onKeyUp === undefined) {
    onKeyUp = resetErrorMessage;
  } else {
    const originalOnKeyUp = onKeyUp;
    onKeyUp = (event) => {
      originalOnKeyUp(event);
      resetErrorMessage(event);
    };
  }

  const textFieldProps: TextFieldProps = {
    name,
    type,
    onKeyUp,
    InputProps: {
      endAdornment,
      ...otherInputProps
    },
    sx: {
      ...sx,
      '& .MuiOutlinedInput-root.Mui-focused > fieldset': {
        borderColor: (errorMessage === '')
          ? '#000'
          : theme.palette.error.main
      }
    },
    ...otherTextFieldProps
  };

  return (
    <CflField
      name={name}
      type={type}
      as={TextField}
      asProps={textFieldProps}
      errorMessageProps={{
        render: (errorMessage) => {
          setValue({ ...value, errorMessage, newError: true });
          return <></>;
        }
      }}
    />
  );
};

export default CflTextField;<|MERGE_RESOLUTION|>--- conflicted
+++ resolved
@@ -4,8 +4,7 @@
   TextFieldProps,
   InputAdornment,
   Tooltip,
-  Icon,
-  useTheme
+  Icon
 } from '@mui/material';
 import {
   ErrorOutline as ErrorOutlineIcon
@@ -33,20 +32,13 @@
   errorIconProps = { color: 'error' },
   InputProps = {},
   onKeyUp,
-  sx,
   ...otherTextFieldProps
 }) => {
-<<<<<<< HEAD
-  const theme = useTheme();
-  const [errorMessage, setErrorMessage] = React.useState('');
-  const [valueChanged, setValueChanged] = React.useState(false);
-=======
   const [value, setValue] = React.useState({
     field: '',
     errorMessage: '',
     newError: false
   });
->>>>>>> f9111c12
 
   const resetErrorMessage = (
     event: React.KeyboardEvent<HTMLDivElement>
@@ -99,14 +91,6 @@
       endAdornment,
       ...otherInputProps
     },
-    sx: {
-      ...sx,
-      '& .MuiOutlinedInput-root.Mui-focused > fieldset': {
-        borderColor: (errorMessage === '')
-          ? '#000'
-          : theme.palette.error.main
-      }
-    },
     ...otherTextFieldProps
   };
 
