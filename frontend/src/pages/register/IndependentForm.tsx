import React from 'react';
import { Link, FormHelperText } from '@mui/material';
import { ChevronRight as ChevronRightIcon } from '@mui/icons-material';

import { paths } from '../../app/router';
import BaseForm from './BaseForm';
import DatePicker from '../../components/DatePicker';
import CflPasswordFields from '../../components/CflPasswordFields';

import {
  Form,
  SubmitButton,
  EmailField,
  TextField,
  CheckboxField
} from 'codeforlife/lib/esm/components/form';

interface IndependentFormValues {
  fullName: string;
  email: string;
  termsOfUse: boolean;
  receiveUpdates: boolean;
  password: string;
  repeatPassword: string;
}

const initialValues: IndependentFormValues = {
  fullName: '',
  email: '',
  termsOfUse: false,
  receiveUpdates: false,
  password: '',
  repeatPassword: ''
};

const IndependentForm: React.FC = () => {
  const [yearsOfAge, setYearsOfAge] = React.useState<number>();

  const EmailApplicableAge = 13;
  const ReceiveUpdateAge = 18;

  function onDateOfBirthChange(dob: Date | undefined): void {
    setYearsOfAge(
      dob === undefined
        ? undefined
        : Math.floor(
            (new Date().getTime() - dob.getTime()) / (1000 * 60 * 60 * 24 * 365)
          )
    );
  }

  return (
    <BaseForm
      header="Independent learner"
      subheader="Register below if you are not part of a school or club and wish to set up a home learning account."
      description="You will have access to learning resources for Rapid Router."
      bgcolor="#ffc709" // TODO: use theme.palette
      color="black"
    >
      <DatePicker
        helperText="Please enter your date of birth (we do not store this information)."
        onChange={onDateOfBirthChange}
      />
      {yearsOfAge !== undefined && (
        <Form
          initialValues={initialValues}
          onSubmit={(values, { setSubmitting }) => {
            // TODO: to call backend
            setSubmitting(false);
          }}
        >
          <TextField
            required
            name="fullName"
            placeholder="Full name"
            helperText="Enter your full name"
          />
          <EmailField
            required
            placeholder="Email address"
            helperText={
              yearsOfAge >= EmailApplicableAge
                ? 'Enter your email address'
                : "Please enter your parent's email address"
            }
          />
          {yearsOfAge < EmailApplicableAge && (
            <FormHelperText style={{ fontWeight: 'bold' }}>
              We will send your parent/guardian an email to ask them to activate
              the account for you. Once they&apos;ve done this you&apos;ll be
              able to log in using your name and password.
            </FormHelperText>
          )}
          {yearsOfAge >= EmailApplicableAge && (
            <CheckboxField
              required
              name="termsOfUse"
              formControlLabelProps={{
<<<<<<< HEAD
                label: <>
                  I have read and understood the &nbsp;
                  <Link
                    href={paths.termsOfUse}
                    target='_blank'
                    color='inherit'
                    className='body'
                  >
                    Terms of use
                  </Link>
                  &nbsp;and the&nbsp;
                  <Link
                    href={paths.privacyNotice._}
                    target='_blank'
                    color='inherit'
                    className='body'
                  >
                    Privacy notice
                  </Link>
                  .
                </>
=======
                label: (
                  <>
                    I have read and understood the &nbsp;
                    <Link
                      href={paths.termsOfUse}
                      target="_blank"
                      color="inherit"
                      className="body"
                    >
                      Terms of use
                    </Link>
                    &nbsp;and the&nbsp;
                    <Link
                      href={paths.privacyNotice}
                      target="_blank"
                      color="inherit"
                      className="body"
                    >
                      Privacy notice
                    </Link>
                    .
                  </>
                )
>>>>>>> ad04ead3
              }}
            />
          )}
          {yearsOfAge >= ReceiveUpdateAge && (
            <CheckboxField
              name="receiveUpdates"
              formControlLabelProps={{
                label:
                  'Sign up to receive updates about Code for Life games and teaching resources.'
              }}
            />
          )}
          <CflPasswordFields forTeacher={false} />
          <SubmitButton
            stackProps={{ alignItems: 'end' }}
            endIcon={<ChevronRightIcon />}
          >
            Register
          </SubmitButton>
        </Form>
      )}
    </BaseForm>
  );
};

export default IndependentForm;<|MERGE_RESOLUTION|>--- conflicted
+++ resolved
@@ -96,7 +96,6 @@
               required
               name="termsOfUse"
               formControlLabelProps={{
-<<<<<<< HEAD
                 label: <>
                   I have read and understood the &nbsp;
                   <Link
@@ -118,31 +117,6 @@
                   </Link>
                   .
                 </>
-=======
-                label: (
-                  <>
-                    I have read and understood the &nbsp;
-                    <Link
-                      href={paths.termsOfUse}
-                      target="_blank"
-                      color="inherit"
-                      className="body"
-                    >
-                      Terms of use
-                    </Link>
-                    &nbsp;and the&nbsp;
-                    <Link
-                      href={paths.privacyNotice}
-                      target="_blank"
-                      color="inherit"
-                      className="body"
-                    >
-                      Privacy notice
-                    </Link>
-                    .
-                  </>
-                )
->>>>>>> ad04ead3
               }}
             />
           )}
