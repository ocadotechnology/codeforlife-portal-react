--- conflicted
+++ resolved
@@ -1,14 +1,7 @@
 import React from 'react';
 import { Link } from '@mui/material';
 import { ChevronRight as ChevronRightIcon } from '@mui/icons-material';
-<<<<<<< HEAD
 import { useNavigate } from 'react-router-dom';
-=======
-
-import { paths } from '../../app/router';
-import BaseForm from './BaseForm';
-import CflPasswordFields from '../../features/cflPasswordFields/CflPasswordFields';
->>>>>>> 15986b8f
 
 import {
   Form,
@@ -17,10 +10,10 @@
   TextField
 } from 'codeforlife/lib/esm/components/form';
 
+import CflPasswordFields from '../../features/cflPasswordFields/CflPasswordFields';
+import { useRegisterUserMutation } from '../../app/api';
 import { paths } from '../../app/router';
 import BaseForm from './BaseForm';
-import CflPasswordFields from '../../components/CflPasswordFields';
-import { useRegisterUserMutation } from '../../app/api';
 
 // TODO: Once backend is modernised, rename the variables
 // to something more readable on both frontend and backend
