import React from 'react';
import BasePage from '../BasePage';
import DashboardBanner from './DashboardBanner';
import DashboardHeader from './DashboardHeader';
import CflTable, {
  CflTableBody,
  CflTableCellElement
} from '../../components/CflTable';
import {
  Box,
  Button,
  InputAdornment,
  Typography,
  useTheme
} from '@mui/material';
import { Add, Create, DoNotDisturb, GroupOutlined } from '@mui/icons-material';
import { getClassesData, getTeachersData, getUser } from './dummyMethods';
import { CREATE_CLASS_INITIAL_VALUES } from './constants';
import { CREATE_CLASS_SCHEMA } from './schemas';
import {
  TextField,
  CheckboxField,
  AutocompleteField
} from 'codeforlife/lib/esm/components/form';
import { CflHorizontalForm } from '../../components/form/CflForm';
import CopyToClipboardIcon from '../../components/CopyToClipboardIcon';
import PageSection from '../../components/PageSection';
import { paths } from '../../app/router';

const YourClasses: React.FC = (): JSX.Element => {
  return (
    <>
      <Typography align="center" variant="h4">
        Your classes
      </Typography>
      <Typography>
        Below is a list of all the classes in your school, including classes of
        other teachers. You can add a class or edit your existing classes. You
        can also accept or deny requests from independent students wanting to
        join one of your classes.
      </Typography>
    </>
  );
};

const ClassTable = (): JSX.Element => {
  const classData = getClassesData();
  const { firstName, lastName } = getUser();
  return (
    <CflTable titles={['Class name', 'Access code', 'Teacher', 'Action']}>
      {classData.map(({ className, accessCode, teacher }, keyIdx: number) => (
        <CflTableBody key={`${keyIdx}`}>
          <CflTableCellElement>{className}</CflTableCellElement>
          <CflTableCellElement
            justifyContent="space-between"
            alignItems="center"
          >
            {accessCode}
            <CopyToClipboardIcon accessCode={accessCode} />
          </CflTableCellElement>
          <CflTableCellElement>
            {teacher === `${firstName} ${lastName}` ? 'You' : teacher}
          </CflTableCellElement>
          <CflTableCellElement justifyContent="center">
<<<<<<< HEAD
            <Button
              href={`${paths.teacherClass}?accessCode=${accessCode}`}
              color="tertiary"
              endIcon={<Create />}
            >
=======
            <Button endIcon={<Create />}>
>>>>>>> 31374256
              Update details
            </Button>
          </CflTableCellElement>
        </CflTableBody>
      ))}
    </CflTable>
  );
};

const ExternalStudentsJoiningRequestsActions: React.FC = () => {
  return (
    <>
      <Button endIcon={<Add />}>Add to class</Button>
      <Button color="error" endIcon={<DoNotDisturb />}>
        Reject
      </Button>
    </>
  );
};

const ExternalStudentsJoiningRequestsTable: React.FC = (): JSX.Element => {
  const teacherData = getTeachersData();
  return (
    <CflTable titles={['Name', 'Email address', 'Class', 'Actions']}>
      {teacherData.map(
        (
          { teacherName, teacherClass, teacherEmail, isTeacherAdmin },
          keyIdx: number
        ) => (
          <CflTableBody key={`${keyIdx}`}>
            <CflTableCellElement>{teacherName}</CflTableCellElement>
            <CflTableCellElement>{teacherEmail}</CflTableCellElement>
            <CflTableCellElement>{teacherClass}</CflTableCellElement>
            <CflTableCellElement justifyContent="center">
              <ExternalStudentsJoiningRequestsActions />
            </CflTableCellElement>
          </CflTableBody>
        )
      )}
    </CflTable>
  );
};

const ExternalStudentsJoiningRequests: React.FC = (): JSX.Element => {
  return (
    <>
      <Typography align="center" variant="h4">
        External requests to join your classes
      </Typography>
      <Typography>
        External or independent students may request to join your classes if the
        student has been given a Class Access Code, and provided you have
        enabled external requests for that class.
      </Typography>
      <ExternalStudentsJoiningRequestsTable />
      <Typography fontWeight="bold">
        No student has currently requested to join your classes.
      </Typography>
    </>
  );
};

const CreateNewClassForm: React.FC = (): JSX.Element => {
  const theme = useTheme();
  const teachersData = getTeachersData();
  return (
    <CflHorizontalForm
      header="Create a new class"
      subheader="When you set up a new class, a unique class access code will automatically be generated for the teacher assigned to the class."
      initialValues={CREATE_CLASS_INITIAL_VALUES}
      validationSchema={CREATE_CLASS_SCHEMA}
      onSubmit={(values, { setSubmitting }) => {
        alert(JSON.stringify(values, null, 2));
        setSubmitting(false);
      }}
      submitButton={
        <Button type="submit">
          Create class
        </Button>
      }
    >
      <TextField
        name="className"
        placeholder="Class name"
        helperText="Enter a class name"
        InputProps={{
          endAdornment: (
            <InputAdornment position="end">
              <GroupOutlined />
            </InputAdornment>
          )
        }}
      />
      <AutocompleteField
        options={teachersData.map(({ teacherName }) => teacherName)}
        textFieldProps={{
          name: 'teacherName',
          placeholder: "Teacher's name",
          helperText: 'Select a teacher'
        }}
      />
      <Box>{/* Blank component to fill the grid */}</Box>
      <CheckboxField
        name="isStudentProgressVisibleToOthers"
        stackProps={{
          justifyContent: 'flex-start'
        }}
        sx={{ color: theme.palette.info.dark }}
        formControlLabelProps={{
          label: "Allow students to see their classmates' progress?"
        }}
      />
    </CflHorizontalForm>
  );
};

const TeacherClasses: React.FC = (): JSX.Element => {
  const theme = useTheme();
  return (
    <BasePage>
      <DashboardBanner />
      <DashboardHeader page="Your classes" />
      <PageSection>
        <YourClasses />
        <ClassTable />
        <ExternalStudentsJoiningRequests />
      </PageSection>
      <PageSection bgcolor={theme.palette.info.main}>
        <CreateNewClassForm />
      </PageSection>
    </BasePage>
  );
};

export default TeacherClasses;<|MERGE_RESOLUTION|>--- conflicted
+++ resolved
@@ -62,15 +62,12 @@
             {teacher === `${firstName} ${lastName}` ? 'You' : teacher}
           </CflTableCellElement>
           <CflTableCellElement justifyContent="center">
-<<<<<<< HEAD
+
             <Button
               href={`${paths.teacherClass}?accessCode=${accessCode}`}
-              color="tertiary"
               endIcon={<Create />}
             >
-=======
             <Button endIcon={<Create />}>
->>>>>>> 31374256
               Update details
             </Button>
           </CflTableCellElement>
