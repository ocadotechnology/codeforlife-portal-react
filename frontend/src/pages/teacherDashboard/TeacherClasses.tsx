--- conflicted
+++ resolved
@@ -25,6 +25,7 @@
 import { CflHorizontalForm } from '../../components/form/CflForm';
 import CopyToClipboardIcon from '../../components/CopyToClipboardIcon';
 import PageSection from '../../components/PageSection';
+import { paths } from '../../app/router';
 
 const YourClasses: React.FC = (): JSX.Element => {
   return (
@@ -61,18 +62,14 @@
             {teacher === `${firstName} ${lastName}` ? 'You' : teacher}
           </CflTableCellElement>
           <CflTableCellElement justifyContent="center">
-<<<<<<< HEAD
             <Button endIcon={<Create />}>Update details</Button>
-=======
 
             <Button
-              href={`${paths.teacherClass}?accessCode=${accessCode}`}
+              href={`${paths.teacherClass._}?accessCode=${accessCode}`}
               endIcon={<Create />}
             >
-            <Button endIcon={<Create />}>
               Update details
             </Button>
->>>>>>> a852c040
           </CflTableCellElement>
         </CflTableBody>
       ))}
@@ -146,15 +143,7 @@
         alert(JSON.stringify(values, null, 2));
         setSubmitting(false);
       }}
-<<<<<<< HEAD
       submitButton={<Button type="submit">Create class</Button>}
-=======
-      submitButton={
-        <Button type="submit">
-          Create class
-        </Button>
-      }
->>>>>>> a852c040
     >
       <TextField
         name="className"
