--- conflicted
+++ resolved
@@ -25,7 +25,6 @@
 import { CflHorizontalForm } from '../../components/form/CflForm';
 import CopyToClipboardIcon from '../../components/CopyToClipboardIcon';
 import PageSection from '../../components/PageSection';
-import { paths } from '../../app/router';
 
 const YourClasses: React.FC = (): JSX.Element => {
   return (
@@ -62,17 +61,7 @@
             {teacher === `${firstName} ${lastName}` ? 'You' : teacher}
           </CflTableCellElement>
           <CflTableCellElement justifyContent="center">
-<<<<<<< HEAD
-            <Button
-              href={`${paths.teacherClass}?accessCode=${accessCode}`}
-              color="tertiary"
-              endIcon={<Create />}
-            >
-=======
-            <Button endIcon={<Create />}>
->>>>>>> a3e1ed05
-              Update details
-            </Button>
+            <Button endIcon={<Create />}>Update details</Button>
           </CflTableCellElement>
         </CflTableBody>
       ))}
@@ -146,11 +135,7 @@
         alert(JSON.stringify(values, null, 2));
         setSubmitting(false);
       }}
-      submitButton={
-        <Button type="submit">
-          Create class
-        </Button>
-      }
+      submitButton={<Button type="submit">Create class</Button>}
     >
       <TextField
         name="className"
