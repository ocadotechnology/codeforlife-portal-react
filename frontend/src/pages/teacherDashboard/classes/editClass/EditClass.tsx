--- conflicted
+++ resolved
@@ -39,9 +39,6 @@
 import ReleaseStudent from './student/releaseStudent/ReleaseStudent';
 import MoveStudent from './student/moveStudent/MoveStudent';
 import ResetStudent from './student/resetStudent/ResetStudent';
-<<<<<<< HEAD
-import { useGetStudentsByAccessCodeQuery } from '../../../../app/api/';
-=======
 import { useDeleteClassMutation, useGetStudentsByAccessCodeQuery } from '../../../../app/api';
 import { studentPerAccessCode } from '../../../../app/api/teacher/teach';
 
@@ -81,7 +78,6 @@
       </Dialog>
     );
   };
->>>>>>> f7f9ef95
 
 const StudentsTable: React.FC<{
   accessCode: string;
@@ -149,17 +145,10 @@
           </TableRow>
         </TableHead>
         <TableBody>
-<<<<<<< HEAD
-          {data?.studentsPerAccessCode.map((_student, idx) => (
-            <TableRow key={`${_student.newUser.firstName}-${idx}`}>
-              <TableCell>
-                <Typography variant="body2">{_student.newUser.firstName}</Typography>
-=======
           {studentData.map((student, idx) => (
             <TableRow key={`${student.id}`}>
               <TableCell>
                 <Typography variant="body2">{student.newUser.firstName} {student.newUser.lastName}</Typography>
->>>>>>> f7f9ef95
               </TableCell>
               <TableCell align="center">
                 <Checkbox
@@ -179,11 +168,7 @@
                       .editClass
                       .editStudent
                       ._,
-<<<<<<< HEAD
-                    [_student.id]
-=======
                     [student.id]
->>>>>>> f7f9ef95
                   );
                 }}
                   endIcon={<Edit />}>Edit details</Button>
@@ -354,8 +339,6 @@
       }
     }
   }
-<<<<<<< HEAD
-=======
 
   const [dialog, setDialog] = React.useState<{
     open: boolean;
@@ -392,7 +375,6 @@
     });
   };
 
->>>>>>> f7f9ef95
   return <>
     {location.state?.message &&
       <Page.Notification>
