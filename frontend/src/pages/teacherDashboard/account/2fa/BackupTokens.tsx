import React from 'react';
<<<<<<< HEAD
import { Button, Link, ListItemText, Typography } from '@mui/material';
import { paths } from '../../../../app/router';
import { ItemizedList } from 'codeforlife/lib/esm/components';
import Page from 'codeforlife/lib/esm/components/page';
=======
import BasePage from '../../../BasePage';
import DashboardBanner from '../../DashboardBanner';
import DashboardHeader from '../../DashboardHeader';
import { Button, ListItemText, Typography } from '@mui/material';
import PageSection from '../../../../components/PageSection';
import { paths } from '../../../../app/router';
import { ItemizedList } from 'codeforlife/lib/esm/components';
import BackToLinkTextButton from '../../../../components/BackToLinkTextButton';
>>>>>>> 5521a954

const BackupTokens: React.FC = (): JSX.Element => {
  const backupTokens = [
    'token1',
    'token2',
    'token3',
    'token4',
    'token5',
    'token6',
    'token7',
    'token8',
    'token9',
    'token10'
  ];

  return (
<<<<<<< HEAD
    <Page.Section>
      <Typography align="center" variant="h4">
        Backup tokens
      </Typography>
      <Link href={paths.teacher.dashboard.account._} color="inherit" className="body">
        &lt; Back to Your account
      </Link>
      <Typography>
        Backup tokens can be used when your primary and backup phone numbers aren&apos;t available. The backup tokens
        below can be used for login verification. If you&apos;ve used up all your backup tokens, you can generate a
        new set of backup tokens. Only the backup tokens shown below will be valid.
      </Typography>
      <Typography>
        You don&apos;t have any backup codes yet.
      </Typography>
      <ItemizedList styleType='disc'>
        {backupTokens.map((backupToken, index) => (
          <ListItemText key={index}>{backupToken}</ListItemText>
        ))}
      </ItemizedList>
      <Typography color="error">
        When you generate new recovery codes, you must download or print the new codes. Your old codes won&apos;t work
        anymore.
      </Typography>
      {/* TODO: Connect backend so it generates backup tokens and show corresponding text from text above */}
      <Button>
        Generate tokens
      </Button>
    </Page.Section>
=======
    <BasePage>
      <DashboardBanner />
      <DashboardHeader page="Your account" />
      <PageSection>
        <Typography align="center" variant="h4">
          Backup tokens
        </Typography>
        <BackToLinkTextButton
          href={paths.teacher.dashboard.account._}
          text="Your account"
        />

        <Typography>
          Backup tokens can be used when your primary and backup phone numbers
          aren&apos;t available. The backup tokens below can be used for login
          verification. If you&apos;ve used up all your backup tokens, you can
          generate a new set of backup tokens. Only the backup tokens shown
          below will be valid.
        </Typography>
        <Typography>You don&apos;t have any backup codes yet.</Typography>
        <ItemizedList styleType="disc">
          {backupTokens.map((backupToken, index) => (
            <ListItemText key={index}>{backupToken}</ListItemText>
          ))}
        </ItemizedList>
        <Typography color="error">
          When you generate new recovery codes, you must download or print the
          new codes. Your old codes won&apos;t work anymore.
        </Typography>
        {/* TODO: Connect backend so it generates backup tokens and show corresponding text from text above */}
        <Button>Generate tokens</Button>
      </PageSection>
    </BasePage>
>>>>>>> 5521a954
  );
};

export default BackupTokens;<|MERGE_RESOLUTION|>--- conflicted
+++ resolved
@@ -1,19 +1,8 @@
 import React from 'react';
-<<<<<<< HEAD
 import { Button, Link, ListItemText, Typography } from '@mui/material';
 import { paths } from '../../../../app/router';
 import { ItemizedList } from 'codeforlife/lib/esm/components';
 import Page from 'codeforlife/lib/esm/components/page';
-=======
-import BasePage from '../../../BasePage';
-import DashboardBanner from '../../DashboardBanner';
-import DashboardHeader from '../../DashboardHeader';
-import { Button, ListItemText, Typography } from '@mui/material';
-import PageSection from '../../../../components/PageSection';
-import { paths } from '../../../../app/router';
-import { ItemizedList } from 'codeforlife/lib/esm/components';
-import BackToLinkTextButton from '../../../../components/BackToLinkTextButton';
->>>>>>> 5521a954
 
 const BackupTokens: React.FC = (): JSX.Element => {
   const backupTokens = [
@@ -30,7 +19,6 @@
   ];
 
   return (
-<<<<<<< HEAD
     <Page.Section>
       <Typography align="center" variant="h4">
         Backup tokens
@@ -60,41 +48,6 @@
         Generate tokens
       </Button>
     </Page.Section>
-=======
-    <BasePage>
-      <DashboardBanner />
-      <DashboardHeader page="Your account" />
-      <PageSection>
-        <Typography align="center" variant="h4">
-          Backup tokens
-        </Typography>
-        <BackToLinkTextButton
-          href={paths.teacher.dashboard.account._}
-          text="Your account"
-        />
-
-        <Typography>
-          Backup tokens can be used when your primary and backup phone numbers
-          aren&apos;t available. The backup tokens below can be used for login
-          verification. If you&apos;ve used up all your backup tokens, you can
-          generate a new set of backup tokens. Only the backup tokens shown
-          below will be valid.
-        </Typography>
-        <Typography>You don&apos;t have any backup codes yet.</Typography>
-        <ItemizedList styleType="disc">
-          {backupTokens.map((backupToken, index) => (
-            <ListItemText key={index}>{backupToken}</ListItemText>
-          ))}
-        </ItemizedList>
-        <Typography color="error">
-          When you generate new recovery codes, you must download or print the
-          new codes. Your old codes won&apos;t work anymore.
-        </Typography>
-        {/* TODO: Connect backend so it generates backup tokens and show corresponding text from text above */}
-        <Button>Generate tokens</Button>
-      </PageSection>
-    </BasePage>
->>>>>>> 5521a954
   );
 };
 
