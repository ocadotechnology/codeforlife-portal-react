import React from 'react';

import Page from 'codeforlife/lib/esm/components/page';
import { tryValidateSync } from 'codeforlife/lib/esm/helpers/yup';
import { fromSearchParams } from 'codeforlife/lib/esm/hooks';
import { BaseFormProps } from './BaseForm';
import TeacherForm from './TeacherForm';
import StudentForm from './StudentForm';
import IndependentForm from './IndependentForm';

import * as yup from 'yup';

const Login: React.FC<{
  userType: 'teacher' | 'student' | 'independent'
}> = ({ userType }) => {
  let form: React.ReactElement<BaseFormProps<any>>;
  switch (userType) {
    case 'teacher':
      form = <TeacherForm />;
      break;
    case 'student':
      form = <StudentForm />;
      break;
    case 'independent':
      form = <IndependentForm />;
      break;
  }

  const searchParams = tryValidateSync(
    fromSearchParams(),
    yup.object({
      verifyEmail: yup.boolean()
        .default(false)
    })
  );
  return (
<<<<<<< HEAD
    <Page.Container padding={5}>
=======
    <Page.Container>
      {searchParams?.verifyEmail === true &&
        <Page.Notification>
          Your email address was successfully verified, please log in.
        </Page.Notification>
      }
>>>>>>> 15986b8f
      <Page.Section maxWidth='md'>
        {form}
      </Page.Section>
    </Page.Container>
  );
};

export default Login;<|MERGE_RESOLUTION|>--- conflicted
+++ resolved
@@ -33,17 +33,14 @@
         .default(false)
     })
   );
+
   return (
-<<<<<<< HEAD
     <Page.Container padding={5}>
-=======
-    <Page.Container>
       {searchParams?.verifyEmail === true &&
         <Page.Notification>
           Your email address was successfully verified, please log in.
         </Page.Notification>
       }
->>>>>>> 15986b8f
       <Page.Section maxWidth='md'>
         {form}
       </Page.Section>
