{
  "name": "codeforlife-service-template",
  "version": "0.1.0",
  "private": true,
  "scripts": {
    "start": "DISABLE_ESLINT_PLUGIN=true react-scripts -r @cypress/instrument-cra start",
    "build": "DISABLE_ESLINT_PLUGIN=true react-scripts build",
    "test": "cypress open",
    "coverage": "open coverage/lcov-report/index.html",
    "lint": "eslint src",
    "serve": "serve -s build"
  },
  "browserslist": {
    "production": [
      ">0.2%",
      "not dead",
      "not op_mini all"
    ],
    "development": [
      "last 1 chrome version",
      "last 1 firefox version",
      "last 1 safari version"
    ]
  },
  "dependencies": {
    "@emotion/react": "^11.10.6",
    "@emotion/styled": "^11.10.6",
    "@mui/icons-material": "^5.11.11",
    "@mui/material": "^5.11.12",
    "@reduxjs/toolkit": "^1.9.3",
<<<<<<< HEAD
    "codeforlife": "github:ocadotechnology/codeforlife-package-javascript#errorHandlingPage",
=======
    "codeforlife": "github:ocadotechnology/codeforlife-package-javascript#v1.27.4",
>>>>>>> 198e1903
    "country-list": "^2.3.0",
    "crypto-js": "^4.1.1",
    "formik": "^2.2.9",
    "hamburger-react": "^2.5.0",
    "js-cookie": "^3.0.5",
    "qs": "^6.11.2",
    "react": "^18.2.0",
    "react-copy-to-clipboard": "^5.1.0",
    "react-dom": "^18.2.0",
    "react-material-ui-carousel": "^3.4.2",
    "react-redux": "^8.0.5",
    "react-router-dom": "^6.8.2",
    "react-scripts": "^5.0.1",
    "sass": "^1.58.3",
    "web-vitals": "^2.1.4",
    "yup": "^1.1.1"
  },
  "devDependencies": {
    "@babel/plugin-proposal-private-property-in-object": "^7.21.11",
    "@cypress/code-coverage": "^3.10.0",
    "@cypress/instrument-cra": "^1.4.0",
    "@types/country-list": "^2.1.1",
    "@types/crypto-js": "^4.1.1",
    "@types/js-cookie": "^3.0.3",
    "@types/node": "^17.0.45",
    "@types/parcel-bundler": "^1.12.5",
    "@types/react": "^18.0.28",
    "@types/react-copy-to-clipboard": "^5.0.4",
    "@types/react-dom": "^18.0.11",
    "@typescript-eslint/eslint-plugin": "^5.54.0",
    "cypress": "^12.8.1",
    "eslint": "^8.35.0",
    "eslint-config-standard-with-typescript": "^34.0.0",
    "eslint-plugin-import": "^2.27.5",
    "eslint-plugin-n": "^15.6.1",
    "eslint-plugin-promise": "^6.1.1",
    "eslint-plugin-react": "^7.32.2",
    "handlebars": "^4.7.7",
    "parcel-bundler": "^1.12.5",
    "serve": "^14.2.0",
    "typescript": "^4.9.5"
  },
  "nyc": {
    "exclude": []
  }
}<|MERGE_RESOLUTION|>--- conflicted
+++ resolved
@@ -28,11 +28,7 @@
     "@mui/icons-material": "^5.11.11",
     "@mui/material": "^5.11.12",
     "@reduxjs/toolkit": "^1.9.3",
-<<<<<<< HEAD
     "codeforlife": "github:ocadotechnology/codeforlife-package-javascript#errorHandlingPage",
-=======
-    "codeforlife": "github:ocadotechnology/codeforlife-package-javascript#v1.27.4",
->>>>>>> 198e1903
     "country-list": "^2.3.0",
     "crypto-js": "^4.1.1",
     "formik": "^2.2.9",
