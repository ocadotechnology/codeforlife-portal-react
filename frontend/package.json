{
  "name": "codeforlife-service-template",
  "version": "0.1.0",
  "private": true,
  "scripts": {
    "start": "DISABLE_ESLINT_PLUGIN=true react-scripts -r @cypress/instrument-cra start",
    "build": "DISABLE_ESLINT_PLUGIN=true react-scripts build",
    "test": "cypress open",
    "coverage": "open coverage/lcov-report/index.html",
    "lint": "eslint src",
    "serve": "serve -s build"
  },
  "browserslist": {
    "production": [
      ">0.2%",
      "not dead",
      "not op_mini all"
    ],
    "development": [
      "last 1 chrome version",
      "last 1 firefox version",
      "last 1 safari version"
    ]
  },
  "dependencies": {
    "@emotion/react": "^11.10.6",
    "@emotion/styled": "^11.10.6",
    "@mui/icons-material": "^5.11.11",
    "@mui/material": "^5.11.12",
    "@reduxjs/toolkit": "^1.9.3",
<<<<<<< HEAD
    "codeforlife": "github:ocadotechnology/codeforlife-package-javascript#v1.5.5",
=======
    "codeforlife": "github:ocadotechnology/codeforlife-package-javascript#v1.7.1",
>>>>>>> f9111c12
    "formik": "^2.2.9",
    "react": "^18.2.0",
    "react-dom": "^18.2.0",
    "react-redux": "^8.0.5",
    "react-router-dom": "^6.8.2",
    "react-scripts": "^5.0.1",
    "sass": "^1.58.3",
    "web-vitals": "^2.1.4",
    "yup": "^1.1.1"
  },
  "devDependencies": {
    "@cypress/code-coverage": "^3.10.0",
    "@cypress/instrument-cra": "^1.4.0",
    "@types/node": "^17.0.45",
    "@types/parcel-bundler": "^1.12.5",
    "@types/react": "^18.0.28",
    "@types/react-dom": "^18.0.11",
    "@typescript-eslint/eslint-plugin": "^5.54.0",
    "cypress": "^12.8.1",
    "eslint": "^8.35.0",
    "eslint-config-standard-with-typescript": "^34.0.0",
    "eslint-plugin-import": "^2.27.5",
    "eslint-plugin-n": "^15.6.1",
    "eslint-plugin-promise": "^6.1.1",
    "eslint-plugin-react": "^7.32.2",
    "handlebars": "^4.7.7",
    "parcel-bundler": "^1.12.5",
    "serve": "^14.2.0",
    "typescript": "^4.9.5"
  },
  "nyc": {
    "exclude": []
  }
}<|MERGE_RESOLUTION|>--- conflicted
+++ resolved
@@ -28,11 +28,7 @@
     "@mui/icons-material": "^5.11.11",
     "@mui/material": "^5.11.12",
     "@reduxjs/toolkit": "^1.9.3",
-<<<<<<< HEAD
-    "codeforlife": "github:ocadotechnology/codeforlife-package-javascript#v1.5.5",
-=======
     "codeforlife": "github:ocadotechnology/codeforlife-package-javascript#v1.7.1",
->>>>>>> f9111c12
     "formik": "^2.2.9",
     "react": "^18.2.0",
     "react-dom": "^18.2.0",
